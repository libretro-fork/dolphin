########################################
# General setup
#
cmake_minimum_required(VERSION 3.5.0)
set(CMAKE_OSX_ARCHITECTURES "x86_64")
# Minimum OS X version.
# This is inserted into the Info.plist as well.
# Note that the SDK determines the maximum version of which optional
# features can be used, not the minimum required version to run.
set(CMAKE_OSX_DEPLOYMENT_TARGET "10.9" CACHE STRING "")

project(dolphin-emu)

# Name of the Dolphin distributor. If you redistribute Dolphin builds (forks,
# unofficial builds) please consider identifying your distribution with a
# unique name here.
set(DISTRIBUTOR "None" CACHE STRING "Name of the distributor.")

if(UNIX AND NOT APPLE AND NOT ANDROID)
  option(ENABLE_X11 "Enables X11 Support" ON)
endif()
if(NOT WIN32 AND NOT APPLE)
  option(ENABLE_EGL "Enables EGL OpenGL Interface" ON)
endif()

option(USE_SHARED_ENET "Use shared libenet if found rather than Dolphin's soon-to-compatibly-diverge version" OFF)
option(USE_UPNP "Enables UPnP port mapping support" ON)
option(ENABLE_QT "Enable Qt (Default)" ON)
option(ENABLE_LTO "Enables Link Time Optimization" OFF)
option(ENABLE_GENERIC "Enables generic build that should run on any little-endian host" OFF)
option(ENABLE_HEADLESS "Enables running Dolphin as a headless variant" OFF)
option(ENABLE_ALSA "Enables ALSA sound backend" ON)
option(ENABLE_PULSEAUDIO "Enables PulseAudio sound backend" ON)
option(ENABLE_LLVM "Enables LLVM support, for disassembly" ON)
option(USE_DISCORD_PRESENCE "Enables Discord Rich Presence, show the current game on Discord" ON)
option(LIBRETRO "Build as a libretro library" OFF)

# Maintainers: if you consider blanket disabling this for your users, please
# consider the following points:
#  * No data is being sent without explicit user approval (pop up box at first
#    launch).
#  * The Dolphin team relies on the data in order to understand the behavior
#    of our software in the wild.
option(ENABLE_ANALYTICS "Enables opt-in Analytics collection" ON)

option(ENCODE_FRAMEDUMPS "Encode framedumps in AVI format" ON)

option(ENABLE_GPROF "Enable gprof profiling (must be using Debug build)" OFF)
option(FASTLOG "Enable all logs" OFF)
option(GDBSTUB "Enable gdb stub for remote debugging." OFF)
option(OPROFILING "Enable profiling" OFF)

# TODO: Add DSPSpy
option(DSPTOOL "Build dsptool" OFF)

# Enable SDL for default on operating systems that aren't OSX, Android, Linux or Windows.
if(NOT APPLE AND NOT ANDROID AND NOT CMAKE_SYSTEM_NAME STREQUAL "Linux" AND NOT MSVC)
  option(ENABLE_SDL "Enables SDL as a generic controller backend" ON)
else()
  option(ENABLE_SDL "Enables SDL as a generic controller backend" OFF)
endif()

if(APPLE)
  option(OSX_USE_DEFAULT_SEARCH_PATH "Don't prioritize system library paths" OFF)
  option(SKIP_POSTPROCESS_BUNDLE "Skip postprocessing bundle for redistributability" OFF)
endif()

if(CMAKE_SYSTEM_NAME STREQUAL "Linux")
  option(ENABLE_VTUNE "Enable Intel VTune integration for JIT code." OFF)

  if(NOT ANDROID)
    option(ENABLE_EVDEV "Enables the evdev controller backend" ON)
  endif()
endif()

if(UNIX)
  # Builds a relocatable binary on Linux.
  # The Sys folder will need to be copied to the Binaries folder.
  option(LINUX_LOCAL_DEV "Enable relocatable binary" OFF)
endif()

list(APPEND CMAKE_MODULE_PATH
  ${CMAKE_SOURCE_DIR}/CMake
)

# Support functions
include(CheckAndAddFlag)
include(CheckCCompilerFlag)
include(DolphinCompileDefinitions)

# Enable folders for IDE
set_property(GLOBAL PROPERTY USE_FOLDERS ON)

# Set up paths
set(bindir  ${CMAKE_INSTALL_PREFIX}/bin               CACHE PATH "bindir")
set(datadir ${CMAKE_INSTALL_PREFIX}/share/dolphin-emu CACHE PATH "datadir")
set(mandir  ${CMAKE_INSTALL_PREFIX}/share/man         CACHE PATH "mandir")
add_definitions(-DDATA_DIR="${datadir}/")

if(CMAKE_SYSROOT)
  # If we should use a sysroot, tell pkg-config to search for packages in there, not on the host
  set(ENV{PKG_CONFIG_LIBDIR} "${CMAKE_SYSROOT}/usr/lib/pkgconfig:${CMAKE_SYSROOT}/usr/share/pkgconfig")
  set(ENV{PKG_CONFIG_SYSROOT_DIR} "${CMAKE_SYSROOT}")
endif()

# Set where the binary files will be built.  The program will not execute from
# here.  You must run "make install" to install these to the proper location
# as defined above.
set(CMAKE_RUNTIME_OUTPUT_DIRECTORY ${CMAKE_BINARY_DIR}/Binaries)

# setup CCache
include(CCache)

# for revision info
find_package(Git)
if(GIT_FOUND)
  # make sure version information gets re-run when the current Git HEAD changes
  execute_process(WORKING_DIRECTORY ${PROJECT_SOURCE_DIR} COMMAND ${GIT_EXECUTABLE} rev-parse --git-path HEAD
      OUTPUT_VARIABLE dolphin_git_head_filename
      OUTPUT_STRIP_TRAILING_WHITESPACE)
  set_property(DIRECTORY APPEND PROPERTY CMAKE_CONFIGURE_DEPENDS "${dolphin_git_head_filename}")

  execute_process(WORKING_DIRECTORY ${PROJECT_SOURCE_DIR} COMMAND ${GIT_EXECUTABLE} rev-parse --symbolic-full-name HEAD
      OUTPUT_VARIABLE dolphin_git_head_symbolic
      OUTPUT_STRIP_TRAILING_WHITESPACE)
  execute_process(WORKING_DIRECTORY ${PROJECT_SOURCE_DIR}
      COMMAND ${GIT_EXECUTABLE} rev-parse --git-path ${dolphin_git_head_symbolic}
      OUTPUT_VARIABLE dolphin_git_head_symbolic_filename
      OUTPUT_STRIP_TRAILING_WHITESPACE)
  set_property(DIRECTORY APPEND PROPERTY CMAKE_CONFIGURE_DEPENDS "${dolphin_git_head_symbolic_filename}")

  # defines DOLPHIN_WC_REVISION
  execute_process(WORKING_DIRECTORY ${PROJECT_SOURCE_DIR} COMMAND ${GIT_EXECUTABLE} rev-parse HEAD
      OUTPUT_VARIABLE DOLPHIN_WC_REVISION
      OUTPUT_STRIP_TRAILING_WHITESPACE)
  # defines DOLPHIN_WC_DESCRIBE
  execute_process(WORKING_DIRECTORY ${PROJECT_SOURCE_DIR} COMMAND ${GIT_EXECUTABLE} describe --always --long --dirty
      OUTPUT_VARIABLE DOLPHIN_WC_DESCRIBE
      OUTPUT_STRIP_TRAILING_WHITESPACE)

  # remove hash (and trailing "-0" if needed) from description
  string(REGEX REPLACE "(-0)?-[^-]+((-dirty)?)$" "\\2" DOLPHIN_WC_DESCRIBE "${DOLPHIN_WC_DESCRIBE}")

  # defines DOLPHIN_WC_BRANCH
  execute_process(WORKING_DIRECTORY ${PROJECT_SOURCE_DIR} COMMAND ${GIT_EXECUTABLE} rev-parse --abbrev-ref HEAD
      OUTPUT_VARIABLE DOLPHIN_WC_BRANCH
      OUTPUT_STRIP_TRAILING_WHITESPACE)
endif()

# version number
set(DOLPHIN_VERSION_MAJOR "5")
set(DOLPHIN_VERSION_MINOR "0")
if(DOLPHIN_WC_BRANCH STREQUAL "stable")
  set(DOLPHIN_VERSION_PATCH "0")
else()
  set(DOLPHIN_VERSION_PATCH ${DOLPHIN_WC_REVISION})
endif()

# If Dolphin is not built from a Git repository, default the version info to
# reasonable values.
if(NOT DOLPHIN_WC_REVISION)
  set(DOLPHIN_WC_DESCRIBE "${DOLPHIN_VERSION_MAJOR}.${DOLPHIN_VERSION_MINOR}")
  set(DOLPHIN_WC_REVISION "${DOLPHIN_WC_DESCRIBE} (no further info)")
  set(DOLPHIN_WC_BRANCH "master")
endif()

# Architecture detection and arch specific settings
message(STATUS "Detected architecture: ${CMAKE_SYSTEM_PROCESSOR}")

# Detect 64bit or 32bit
# CMake doesn't provide a simple way to determine 32bit or 64bit
# If we ever support a architecture that is 64bit with 32bit pointers then this'll break
# Of course the chances of that are slim(x32?) so who cares
if(CMAKE_SIZEOF_VOID_P EQUAL 8)
  set(_ARCH_64 1)
  add_definitions(-D_ARCH_64=1)
else()
  set(_ARCH_32 1)
  add_definitions(-D_ARCH_32=1)
endif()

if(ENABLE_GENERIC)
  message(STATUS "Warning! Building generic build!")
  set(_M_GENERIC 1)
  add_definitions(-D_M_GENERIC=1)
elseif(_ARCH_64 AND CMAKE_SYSTEM_PROCESSOR MATCHES "x86_64|amd64|AMD64")
  set(_M_X86 1)
  set(_M_X86_64 1)
  add_definitions(-D_M_X86=1)
  add_definitions(-D_M_X86_64=1)
  check_and_add_flag(HAVE_SSE2 -msse2)
elseif(CMAKE_SYSTEM_PROCESSOR STREQUAL "aarch64")
  set(_M_ARM 1)
  set(_M_ARM_64 1)
  add_definitions(-D_M_ARM=1)
  add_definitions(-D_M_ARM_64=1)
  # CRC instruction set is used in the CRC32 hash function
  check_and_add_flag(HAVE_ARCH_ARMV8 -march=armv8-a+crc)
else()
  message(FATAL_ERROR "You're building on an unsupported platform: "
      "'${CMAKE_SYSTEM_PROCESSOR}' with ${CMAKE_SIZEOF_VOID_P}-byte pointers."
      " Enable generic build if you really want a JIT-less binary.")
endif()


# Enforce minimum GCC version
if(CMAKE_CXX_COMPILER_ID STREQUAL "GNU" AND CMAKE_CXX_COMPILER_VERSION VERSION_LESS 6.0)
  message(FATAL_ERROR "Dolphin requires at least GCC 6.0 (found ${CMAKE_CXX_COMPILER_VERSION})")
endif()

if(CMAKE_GENERATOR MATCHES "Ninja")
  check_and_add_flag(DIAGNOSTICS_COLOR -fdiagnostics-color)
elseif(CMAKE_GENERATOR MATCHES "Visual Studio")
  # Only MSBuild needs this, other generators will compile one file at a time
  add_compile_options("/MP")
endif()

if(CMAKE_C_COMPILER_ID MATCHES "MSVC")
  check_and_add_flag(EXCEPTIONS /EHsc)
  dolphin_compile_definitions(_DEBUG DEBUG_ONLY)

  # Enforce C++ standard conforming conversion rules to catch possible bugs
  add_compile_options(/permissive-)
  # Remove unreferenced inline functions/data to reduce link time and catch bugs
  add_compile_options(/Zc:inline)
  # Assume `new` (w/o std::nothrow) throws to reduce binary size
  add_compile_options(/Zc:throwingNew)
  # Enforce strict volatile semantics as per ISO C++
  add_compile_options(/volatile:iso)

  string(APPEND CMAKE_EXE_LINKER_FLAGS " /NXCOMPAT")
else()
  add_definitions(-D_DEFAULT_SOURCE)
  check_and_add_flag(HAVE_WALL -Wall)
  # TODO: would like these but they produce overwhelming amounts of warnings
  #check_and_add_flag(EXTRA -Wextra)
  #check_and_add_flag(MISSING_FIELD_INITIALIZERS -Wmissing-field-initializers)
  #check_and_add_flag(SWITCH_DEFAULT -Wswitch-default)
  #check_and_add_flag(FLOAT_EQUAL -Wfloat-equal)
  #check_and_add_flag(CONVERSION -Wconversion)
  #check_and_add_flag(ZERO_AS_NULL_POINTER_CONSTANT -Wzero-as-null-pointer-constant)
  check_and_add_flag(TYPE_LIMITS -Wtype-limits)
  check_and_add_flag(SIGN_COMPARE -Wsign-compare)
  check_and_add_flag(IGNORED_QUALIFIERS -Wignored-qualifiers)
  check_and_add_flag(UNINITIALIZED -Wuninitialized)
  check_and_add_flag(LOGICAL_OP -Wlogical-op)
  check_and_add_flag(SHADOW -Wshadow)
  check_and_add_flag(INIT_SELF -Winit-self)
  check_and_add_flag(MISSING_DECLARATIONS -Wmissing-declarations)
  check_and_add_flag(MISSING_VARIABLE_DECLARATIONS -Wmissing-variable-declarations)

  # gcc uses some optimizations which might break stuff without this flag
  check_and_add_flag(NO_STRICT_ALIASING -fno-strict-aliasing)
  check_and_add_flag(NO_EXCEPTIONS -fno-exceptions)

  check_and_add_flag(VISIBILITY_INLINES_HIDDEN -fvisibility-inlines-hidden)
  check_and_add_flag(VISIBILITY_HIDDEN -fvisibility=hidden)

  check_and_add_flag(FOMIT_FRAME_POINTER -fomit-frame-pointer RELEASE_ONLY)

  dolphin_compile_definitions(_DEBUG DEBUG_ONLY)
  check_and_add_flag(GGDB -ggdb DEBUG_ONLY)

  if(CMAKE_SYSTEM_NAME STREQUAL "Linux")
    # GNU ar: Create thin archive files.
    # Requires binutils-2.19 or later.
    set(CMAKE_C_ARCHIVE_CREATE   "<CMAKE_AR> qcTP <TARGET> <LINK_FLAGS> <OBJECTS>")
    set(CMAKE_C_ARCHIVE_APPEND   "<CMAKE_AR> qTP  <TARGET> <LINK_FLAGS> <OBJECTS>")
    set(CMAKE_CXX_ARCHIVE_CREATE "<CMAKE_AR> qcTP <TARGET> <LINK_FLAGS> <OBJECTS>")
    set(CMAKE_CXX_ARCHIVE_APPEND "<CMAKE_AR> qTP  <TARGET> <LINK_FLAGS> <OBJECTS>")
  endif()
endif()

if(CMAKE_SYSTEM_NAME MATCHES "Darwin")
  if(NOT OSX_USE_DEFAULT_SEARCH_PATH)
    # Hack up the path to prioritize the path to built-in OS libraries to
    # increase the chance of not depending on a bunch of copies of them
    # installed by MacPorts, Fink, Homebrew, etc, and ending up copying
    # them into the bundle.  Since we optionally depend on libraries which
    # are not part of OS X (ffmpeg, etc.), however, don't remove the default
    # path entirely as was done in a previous version of this file.  This is
    # still kinda evil, since it defeats the user's path settings...
    # See http://www.cmake.org/cmake/help/v3.0/command/find_program.html
    list(APPEND CMAKE_PREFIX_PATH "/usr")
  endif()

  # Specify target CPUs.
  check_and_add_flag(HAVE_MSSSE3 -mssse3)
  check_and_add_flag(HAVE_ARCH_CORE2 -march=core2)

  # Linker flags.
  # Drop unreachable code and data.
  set(CMAKE_EXE_LINKER_FLAGS "${CMAKE_EXE_LINKER_FLAGS} -Wl,-dead_strip,-dead_strip_dylibs")

  find_library(APPKIT_LIBRARY AppKit)
  find_library(APPSERV_LIBRARY ApplicationServices)
  find_library(CARBON_LIBRARY Carbon)
  find_library(COCOA_LIBRARY Cocoa)
  find_library(COREFOUNDATION_LIBRARY CoreFoundation)
  find_library(CORESERV_LIBRARY CoreServices)
  find_library(FORCEFEEDBACK_LIBRARY ForceFeedback)
  find_library(FOUNDATION_LIBRARY Foundation)
  find_library(IOB_LIBRARY IOBluetooth)
  find_library(IOK_LIBRARY IOKit)
  find_library(OPENGL_LIBRARY OpenGL)
endif()

if(ENABLE_LTO)
  check_and_add_flag(LTO -flto)
  if(CMAKE_CXX_COMPILER_ID STREQUAL GNU)
    set(CMAKE_AR gcc-ar)
    set(CMAKE_RANLIB gcc-ranlib)
  endif()
endif()

if(UNIX AND LINUX_LOCAL_DEV)
  add_definitions(-DLINUX_LOCAL_DEV)
endif()

# BSDs put packages in /usr/local instead of /usr, so we need to
# force CMake to look in those directories by default, too.
# All commands and submodule commands also need to see these
# changes, so just setting them in the project scope via
# include_directories and link_directories is not sufficient
if(CMAKE_SYSTEM_NAME MATCHES "FreeBSD|NetBSD")
  set(CMAKE_PREFIX_PATH "${CMAKE_PREFIX_PATH};/usr/local")
  set(CMAKE_REQUIRED_INCLUDES "/usr/local/include")
  set(CMAKE_EXE_LINKER_FLAGS "${CMAKE_EXE_LINKER_FLAGS} -L/usr/local/lib")
endif()

# Dolphin requires threads.
find_package(Threads)

if(NOT CMAKE_BUILD_TYPE)
  set(CMAKE_BUILD_TYPE "Release" CACHE STRING
      "Build type (Release/Debug/RelWithDebInfo/MinSizeRel)" FORCE)
endif()

if(ENABLE_GPROF)
  check_and_add_flag(HAVE_PG -pg)
  if(NOT FLAG_C_HAVE_PG)
    message(FATAL_ERROR "Compiler option -pg is not supported")
  endif()
  set(CMAKE_EXE_LINKER_FLAGS "${CMAKE_EXE_LINKER_FLAGS} -pg")
endif()

if(FASTLOG)
  add_definitions(-DDEBUGFAST)
endif()

if(GDBSTUB)
  add_definitions(-DUSE_GDBSTUB)
endif()

if(ENABLE_VTUNE)
  set(VTUNE_DIR "/opt/intel/vtune_amplifier")
  add_definitions(-DUSE_VTUNE)
  include_directories("${VTUNE_DIR}/include")
  set(VTUNE_LIBRARIES
      "${VTUNE_DIR}/lib64/libjitprofiling.a"
      "${VTUNE_DIR}/lib64/libittnotify.a"
  )
endif()

if(ANDROID)
  message(STATUS "Building for Android")
  if(NOT ENABLE_HEADLESS)
    add_definitions(-DANDROID)
  else()
    # Lie to cmake a bit. We are cross compiling to Android
    # but not as a shared library. We want an executable.
    set(ANDROID 0)
  endif()
  set(USE_UPNP 0)
  set(ENABLE_QT 0)
  set(USE_DISCORD_PRESENCE 0)

  # We are cross compiling, search only the toolchain for libraries and includes
  SET(CMAKE_FIND_ROOT_PATH_MODE_LIBRARY ONLY)
  SET(CMAKE_FIND_ROOT_PATH_MODE_INCLUDE ONLY)
  SET(CMAKE_FIND_ROOT_PATH_MODE_PROGRAM NEVER)
  SET(CMAKE_FIND_ROOT_PATH_MODE_PACKAGE ONLY)
endif()

if(LIBRETRO)
  set(ENABLE_HEADLESS 1)
  set(USE_UPNP 0)
  set(ENABLE_ALSA 0)
  set(ENABLE_PULSEAUDIO 0)
  set(ENABLE_OPENAL 0)
  set(ENABLE_LLVM 0)
  set(ENABLE_ANALYTICS 0)
  set(ENCODE_FRAMEDUMPS 0)
  add_definitions(-D__LIBRETRO__)
  check_and_add_flag(FPIC -fpic)
endif()

if(ENABLE_HEADLESS)
<<<<<<< HEAD
  if(APPLE OR WIN32)
    message(STATUS "Enabling Headless! Disabling GUI.")
  else()
    message(STATUS "Enabling Headless! Disabling GUI, force enabling EGL!")
    set(USE_EGL 1)
  endif()
  set(USE_X11 0)
=======
  message(STATUS "Enabling Headless! Disabling GUI.")
>>>>>>> 2dcd058f
  set(ENABLE_QT 0)
  set(USE_DISCORD_PRESENCE 0)
  add_definitions(-DUSE_HEADLESS)
endif()

# Set file offset size to 64 bits.
#
# On modern Unixes, this is typically already the case. The lone exception is
# glibc, which may default to 32 bits. glibc allows this to be configured
# by setting _FILE_OFFSET_BITS.
if(NOT CMAKE_SYSTEM_NAME MATCHES "Windows")
  add_definitions(-D_FILE_OFFSET_BITS=64)
  add_definitions(-D_LARGEFILE_SOURCE)
endif()

########################################
# Dependency checking
#
# TODO: We should have options for dependencies included in the externals to
# override autodetection of system libraries and force the usage of the
# externals.
include(CheckLib)
include(CheckCXXSourceRuns)

set(OpenGL_GL_PREFERENCE GLVND)
find_package(OpenGL)
if (OPENGL_GL)
  include_directories(${OPENGL_INCLUDE_DIR})
endif()

if(ENABLE_X11)
  find_package(X11)
  if(X11_FOUND)
    add_definitions(-DHAVE_X11=1)
    check_lib(XRANDR xrandr Xrandr)
    if(XRANDR_FOUND)
      add_definitions(-DHAVE_XRANDR=1)
    else()
      add_definitions(-DHAVE_XRANDR=0)
    endif()
    pkg_check_modules(X11_INPUT REQUIRED xi>=1.5.0)
    message(STATUS "X11 support enabled")
  else()
    message(WARNING "X11 support enabled but not found. This build will not support X11.")
  endif()
endif()

if(ENABLE_EGL)
  find_package(EGL)
  if(EGL_FOUND)
    add_definitions(-DHAVE_EGL=1)
    message(STATUS "EGL OpenGL interface enabled")
  else()
    message(WARNING "EGL support enabled but not found. This build will not support EGL.")
  endif()
endif()

if(ENCODE_FRAMEDUMPS)
  if(MSVC)
    set(FFMPEG_DIR Externals/ffmpeg)
  endif()
  find_package(FFmpeg COMPONENTS avcodec avformat avutil swscale)
  if(FFmpeg_FOUND)
    message(STATUS "libav/ffmpeg found, enabling AVI frame dumps")
    add_definitions(-DHAVE_FFMPEG)
  else()
    message(STATUS "libav/ffmpeg not found, disabling AVI frame dumps")
  endif()
endif()

if(OPROFILING)
  find_package(OProfile)
  if(OPROFILE_FOUND)
    message(STATUS "OProfile found, enabling profiling support")
    add_definitions(-DUSE_OPROFILE=1)
  else()
    message(FATAL_ERROR "OProfile not found. Can't build profiling support.")
  endif()
endif()

if(ENABLE_EVDEV)
  find_package(Libudev REQUIRED)
  find_package(Libevdev REQUIRED)
  if(LIBUDEV_FOUND AND LIBEVDEV_FOUND)
    message(STATUS "libevdev/libudev found, enabling evdev controller backend")
    add_definitions(-DHAVE_LIBUDEV=1)
    add_definitions(-DHAVE_LIBEVDEV=1)
  else()
    message(STATUS "Couldn't find libevdev and/or libudev. Can't build evdev controller backend.")
    if(NOT LIBRETRO)
      message(FATAL_ERROR "Disable ENABLE_EVDEV if you wish to build without controller support")
    endif()
  endif()
endif()

if(UNIX)
  message(STATUS "Using named pipes as controller inputs")
  add_definitions(-DUSE_PIPES=1)
  message(STATUS "Watching game memory for changes")
  add_definitions(-DUSE_MEMORYWATCHER=1)
endif()

if(ENABLE_ANALYTICS)
  message(STATUS "Enabling analytics collection (subject to end-user opt-in)")
  add_definitions(-DUSE_ANALYTICS=1)
endif()

########################################
# Setup include directories (and make sure they are preferred over the Externals)
#
include_directories(Source/Core)
if(ANDROID)
  include_directories(Source/Android)
endif()

########################################
# Process externals and setup their include directories
#
# NOTES about adding Externals:
#   - If an external provides a target, or one can be introduced with find_package, consider using it.
#     - If a target doesn't exist, consider introducing a target for it with add_library and adding all necessary
#       includes, definitions, etc, to that target. This way, only libraries that need those attributes simply
#       need to link that target in, as opposed to them being provided to every library
#       (which is the case with the directory-based include_directories, add_definitions, etc)
#
#   - make sure to tell cmake to link them statically or dynamically (most
#     should be linked statically)
#   - place the CMakeLists.txt in the first-level subdirectory, e.g.
#     Externals/zlib/CMakeLists.txt (that is: NOT in some Src/ subdirectory)
#
if (_M_X86)
  add_subdirectory(Externals/Bochs_disasm)
endif()
add_subdirectory(Externals/cpp-optparse)
add_subdirectory(Externals/glslang)
add_subdirectory(Externals/imgui)

find_package(pugixml)
if(NOT pugixml_FOUND)
  message(STATUS "Using static pugixml from Externals")
  add_subdirectory(Externals/pugixml)
endif()

if(USE_SHARED_ENET)
  check_lib(ENET libenet enet enet/enet.h QUIET)
  include(CheckSymbolExists)
  if (ENET_FOUND)
    set(CMAKE_REQUIRED_INCLUDES ${ENET_INCLUDE_DIRS})
    # hack: LDFLAGS already contains -lenet but all flags but the first are
    # dropped; ugh, cmake
    set(CMAKE_REQUIRED_FLAGS ${ENET_LDFLAGS})
    set(CMAKE_REQUIRED_LIBRARIES ${ENET_LIBRARIES})
    check_symbol_exists(enet_socket_get_address enet/enet.h ENET_HAVE_SGA)
    set(CMAKE_REQUIRED_INCLUDES)
    set(CMAKE_REQUIRED_FLAGS)
    set(CMAKE_REQUIRED_LIBRARIES)
    if (NOT ENET_HAVE_SGA)
      # enet is too old
     set(ENET_FOUND FALSE)
    endif()
  endif()
endif()
if (ENET_FOUND)
  message(STATUS "Using shared enet")
else()
  message(STATUS "Using static enet from Externals")
  include_directories(Externals/enet/include)
  add_subdirectory(Externals/enet)
endif()

if(NOT XXHASH_FOUND)
  message(STATUS "Using static xxhash from Externals")
  add_subdirectory(Externals/xxhash)
endif()

find_package(ZLIB)
if(ZLIB_FOUND)
  message(STATUS "Using shared zlib")
else()
  message(STATUS "Shared zlib not found, falling back to the static library")
  add_subdirectory(Externals/zlib)
  include_directories(Externals/zlib)
endif()

<<<<<<< HEAD
if(NOT APPLE AND NOT MSVC)
=======
add_subdirectory(Externals/minizip)
include_directories(External/minizip)

if(NOT APPLE)
>>>>>>> 2dcd058f
  check_lib(LZO "(no .pc for lzo2)" lzo2 lzo/lzo1x.h QUIET)
endif()
if(LZO_FOUND)
  message(STATUS "Using shared lzo")
else()
  message(STATUS "Using static lzo from Externals")
  add_subdirectory(Externals/LZO)
  set(LZO lzo2)
endif()

if(NOT APPLE AND NOT MSVC AND NOT LIBRETRO)
  check_lib(PNG libpng png png.h QUIET)
endif()
if (PNG_FOUND)
  message(STATUS "Using shared libpng")
else()
  message(STATUS "Using static libpng from Externals")
  add_subdirectory(Externals/libpng)
  set(PNG png)
endif()

# Using static soundtouch from Externals
# Unable to use system soundtouch library: We require shorts, not floats.
add_subdirectory(Externals/soundtouch)
include_directories(Externals)

find_package(Cubeb)
if(CUBEB_FOUND)
  message(STATUS "Using the system cubeb")
else()
  message(STATUS "Using static cubeb from Externals")
  add_subdirectory(Externals/cubeb EXCLUDE_FROM_ALL)
endif()

if(NOT ANDROID)
  add_definitions(-D__LIBUSB__)
  if(NOT APPLE)
    find_package(LibUSB)
  endif()
  if(LIBUSB_FOUND AND NOT APPLE)
    message(STATUS "Using shared LibUSB")
    include_directories(${LIBUSB_INCLUDE_DIR})
  else()
    message(STATUS "Using static LibUSB from Externals")
    add_subdirectory(Externals/libusb)
    set(LIBUSB_LIBRARIES usb)
  endif()
  set(LIBUSB_FOUND true)
endif()

set(SFML_REQD_VERSION 2.1)
if(NOT APPLE)
  find_package(SFML ${SFML_REQD_VERSION} COMPONENTS network system)
endif()
if(SFML_FOUND)
  message(STATUS "Using shared SFML")
else()
  message(STATUS "Using static SFML ${SFML_REQD_VERSION} from Externals")
  add_definitions(-DSFML_STATIC)
  add_subdirectory(Externals/SFML)
  include_directories(BEFORE Externals/SFML/include)
endif()

if(USE_UPNP)
  if(NOT APPLE)
    find_package(Miniupnpc)
  endif()
  if(MINIUPNPC_FOUND AND MINIUPNPC_API_VERSION GREATER 8)
    message(STATUS "Using shared miniupnpc")
  else()
    message(STATUS "Using static miniupnpc from Externals")
    add_subdirectory(Externals/miniupnpc)
  endif()
  add_definitions(-DUSE_UPNP)
endif()

if(NOT APPLE)
  find_package(MbedTLS)
endif()
if(MBEDTLS_FOUND)
  message(STATUS "Using shared mbed TLS")
  include_directories(${MBEDTLS_INCLUDE_DIRS})
else()
  message(STATUS "Using static mbed TLS from Externals")
  set(MBEDTLS_LIBRARIES mbedtls mbedcrypto mbedx509)
  add_subdirectory(Externals/mbedtls/ EXCLUDE_FROM_ALL)
  include_directories(Externals/mbedtls/include)
endif()

find_package(CURL)
if(CURL_FOUND AND NOT(LIBRETRO))
  message(STATUS "Using shared libcurl")
  include_directories(${CURL_INCLUDE_DIRS})
else()
  message(STATUS "Using static libcurl from Externals")
  add_subdirectory(Externals/curl)
  set(CURL_LIBRARIES curl)
  include_directories(BEFORE Externals/curl/include)
endif()

if (NOT ANDROID)
  find_library(ICONV_LIBRARIES NAMES iconv libiconv libiconv-2 c)
  find_path(ICONV_INCLUDE_DIR NAMES iconv.h)
endif()

if (NOT ANDROID AND ICONV_LIBRARIES AND ICONV_INCLUDE_DIR)
  mark_as_advanced(ICONV_INCLUDE_DIR ICONV_LIBRARIES)
else()
  message(STATUS "Using static iconv from Externals")
  include_directories(Externals/libiconv-1.14/include)
  add_subdirectory(Externals/libiconv-1.14)
  set(ICONV_LIBRARIES iconv)
endif()

if(NOT ANDROID)
  find_package(HIDAPI)
  if(NOT HIDAPI_FOUND)
    message(STATUS "Using static HIDAPI from Externals")
    add_subdirectory(Externals/hidapi EXCLUDE_FROM_ALL)
  endif()
endif()

if(USE_DISCORD_PRESENCE)
  message(STATUS "Using static DiscordRPC from Externals")
  add_subdirectory(Externals/discord-rpc)
endif()

find_package(Libsystemd)
if(SYSTEMD_FOUND)
  message(STATUS "libsystemd found, enabling traversal server watchdog support")
  add_definitions(-DHAVE_LIBSYSTEMD)
else()
  message(STATUS "libsystemd not found, disabling traversal server watchdog support")
endif()

########################################
# Pre-build events: Define configuration variables and write SCM info header
#
if(DOLPHIN_WC_BRANCH STREQUAL "master" OR DOLPHIN_WC_BRANCH STREQUAL "stable")
  set(DOLPHIN_WC_IS_STABLE "1")
else()
  set(DOLPHIN_WC_IS_STABLE "0")
endif()

configure_file(
  "${PROJECT_SOURCE_DIR}/Source/Core/Common/scmrev.h.in"
  "${PROJECT_BINARY_DIR}/Source/Core/Common/scmrev.h"
)
include_directories("${PROJECT_BINARY_DIR}/Source/Core")

########################################
# Unit testing.
#
message(STATUS "Using static gtest from Externals")
add_subdirectory(Externals/gtest EXCLUDE_FROM_ALL)

########################################
# Process Dolphin source now that all setup is complete
#
add_subdirectory(Source)

########################################
# Install shared data files
#
if(NOT CMAKE_SYSTEM_NAME MATCHES "Darwin|Windows")
  install(DIRECTORY Data/Sys/ DESTINATION ${datadir}/sys PATTERN)
endif()
if(NOT CMAKE_SYSTEM_NAME MATCHES "Linux|FreeBSD|OpenBSD|Darwin")
  install(FILES Data/license.txt DESTINATION ${datadir})
endif()
if(CMAKE_SYSTEM_NAME MATCHES "Linux|FreeBSD|OpenBSD")
  # Install the application icon and menu item
  install(FILES Data/dolphin-emu.svg
          DESTINATION ${CMAKE_INSTALL_PREFIX}/share/icons/hicolor/scalable/apps)
  install(FILES Data/dolphin-emu.png
          DESTINATION ${CMAKE_INSTALL_PREFIX}/share/icons/hicolor/256x256/apps)
  install(FILES Data/dolphin-emu.desktop
          DESTINATION ${CMAKE_INSTALL_PREFIX}/share/applications)
  # Install manpages
  install(FILES Data/dolphin-emu.6
          DESTINATION ${mandir}/man6)
  install(FILES Data/dolphin-emu-nogui.6
          DESTINATION ${mandir}/man6)
endif()

# packaging information
set(CPACK_PACKAGE_NAME "dolphin-emu")
set(CPACK_PACKAGE_VENDOR "Dolphin Team")
set(CPACK_PACKAGE_VERSION_MAJOR ${DOLPHIN_VERSION_MAJOR})
set(CPACK_PACKAGE_VERSION_MINOR ${DOLPHIN_VERSION_MINOR})
set(CPACK_PACKAGE_VERSION_PATCH ${DOLPHIN_VERSION_PATCH})
set(CPACK_PACKAGE_DESCRIPTION_FILE ${PROJECT_SOURCE_DIR}/Data/cpack_package_description.txt)
set(CPACK_PACKAGE_DESCRIPTION_SUMMARY "A GameCube and Wii emulator")

set(CPACK_RPM_PACKAGE_GROUP System/Emulators/Other)
set(CPACK_RPM_PACKAGE_LICENSE GPL-2.0)
# TODO: CPACK_RESOURCE_FILE_README
# TODO: CPACK_RESOURCE_FILE_WELCOME
# TODO: CPACK_PACKAGE_ICON
# TODO: CPACK_NSIS_*
# TODO: Use CPack components for DSPSpy, etc => cpack_add_component

set(CPACK_SET_DESTDIR ON)
set(CPACK_SOURCE_GENERATOR "TGZ;TBZ2;ZIP")
set(CPACK_SOURCE_IGNORE_FILES  "\\\\.#;/#;.*~;\\\\.swp;/\\\\.git")
list(APPEND CPACK_SOURCE_IGNORE_FILES "${CMAKE_BINARY_DIR}")

# CPack must be included after the CPACK_* variables are set in order for those
# variables to take effect.
Include(CPack)<|MERGE_RESOLUTION|>--- conflicted
+++ resolved
@@ -396,17 +396,7 @@
 endif()
 
 if(ENABLE_HEADLESS)
-<<<<<<< HEAD
-  if(APPLE OR WIN32)
-    message(STATUS "Enabling Headless! Disabling GUI.")
-  else()
-    message(STATUS "Enabling Headless! Disabling GUI, force enabling EGL!")
-    set(USE_EGL 1)
-  endif()
-  set(USE_X11 0)
-=======
   message(STATUS "Enabling Headless! Disabling GUI.")
->>>>>>> 2dcd058f
   set(ENABLE_QT 0)
   set(USE_DISCORD_PRESENCE 0)
   add_definitions(-DUSE_HEADLESS)
@@ -591,14 +581,10 @@
   include_directories(Externals/zlib)
 endif()
 
-<<<<<<< HEAD
-if(NOT APPLE AND NOT MSVC)
-=======
 add_subdirectory(Externals/minizip)
 include_directories(External/minizip)
 
-if(NOT APPLE)
->>>>>>> 2dcd058f
+if(NOT APPLE AND NOT MSVC)
   check_lib(LZO "(no .pc for lzo2)" lzo2 lzo/lzo1x.h QUIET)
 endif()
 if(LZO_FOUND)
