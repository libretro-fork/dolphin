// Copyright (C) 2003 Dolphin Project.

// This program is free software: you can redistribute it and/or modify
// it under the terms of the GNU General Public License as published by
// the Free Software Foundation, version 2.0.

// This program is distributed in the hope that it will be useful,
// but WITHOUT ANY WARRANTY; without even the implied warranty of
// MERCHANTABILITY or FITNESS FOR A PARTICULAR PURPOSE.  See the
// GNU General Public License 2.0 for more details.

// A copy of the GPL 2.0 should have been included with the program.
// If not, see http://www.gnu.org/licenses/

// Official SVN repository and contact information can be found at
// http://code.google.com/p/dolphin-emu/

#include "GLUtil.h"

#include "RasterFont.h"
#include "PixelShaderCache.h"
#include "ProgramShaderCache.h"
#include "VertexShaderCache.h"
// globals

namespace OGL {

static const u32 char_width = 8;
static const u32 char_height = 13;
static const u32 char_offset = 32;
static const u32 char_count = 95;

const u8 rasters[char_count][char_height] = {
    {0x00, 0x00, 0x00, 0x00, 0x00, 0x00, 0x00, 0x00, 0x00, 0x00, 0x00, 0x00, 0x00}, 
    {0x00, 0x00, 0x18, 0x18, 0x00, 0x00, 0x18, 0x18, 0x18, 0x18, 0x18, 0x18, 0x18}, 
    {0x00, 0x00, 0x00, 0x00, 0x00, 0x00, 0x00, 0x00, 0x00, 0x36, 0x36, 0x36, 0x36}, 
    {0x00, 0x00, 0x00, 0x66, 0x66, 0xff, 0x66, 0x66, 0xff, 0x66, 0x66, 0x00, 0x00}, 
    {0x00, 0x00, 0x18, 0x7e, 0xff, 0x1b, 0x1f, 0x7e, 0xf8, 0xd8, 0xff, 0x7e, 0x18}, 
    {0x00, 0x00, 0x0e, 0x1b, 0xdb, 0x6e, 0x30, 0x18, 0x0c, 0x76, 0xdb, 0xd8, 0x70}, 
    {0x00, 0x00, 0x7f, 0xc6, 0xcf, 0xd8, 0x70, 0x70, 0xd8, 0xcc, 0xcc, 0x6c, 0x38}, 
    {0x00, 0x00, 0x00, 0x00, 0x00, 0x00, 0x00, 0x00, 0x00, 0x18, 0x1c, 0x0c, 0x0e}, 
    {0x00, 0x00, 0x0c, 0x18, 0x30, 0x30, 0x30, 0x30, 0x30, 0x30, 0x30, 0x18, 0x0c}, 
    {0x00, 0x00, 0x30, 0x18, 0x0c, 0x0c, 0x0c, 0x0c, 0x0c, 0x0c, 0x0c, 0x18, 0x30}, 
    {0x00, 0x00, 0x00, 0x00, 0x99, 0x5a, 0x3c, 0xff, 0x3c, 0x5a, 0x99, 0x00, 0x00}, 
    {0x00, 0x00, 0x00, 0x18, 0x18, 0x18, 0xff, 0xff, 0x18, 0x18, 0x18, 0x00, 0x00}, 
    {0x00, 0x00, 0x30, 0x18, 0x1c, 0x1c, 0x00, 0x00, 0x00, 0x00, 0x00, 0x00, 0x00}, 
    {0x00, 0x00, 0x00, 0x00, 0x00, 0x00, 0xff, 0xff, 0x00, 0x00, 0x00, 0x00, 0x00}, 
    {0x00, 0x00, 0x00, 0x38, 0x38, 0x00, 0x00, 0x00, 0x00, 0x00, 0x00, 0x00, 0x00}, 
    {0x00, 0x60, 0x60, 0x30, 0x30, 0x18, 0x18, 0x0c, 0x0c, 0x06, 0x06, 0x03, 0x03}, 
    {0x00, 0x00, 0x3c, 0x66, 0xc3, 0xe3, 0xf3, 0xdb, 0xcf, 0xc7, 0xc3, 0x66, 0x3c}, 
    {0x00, 0x00, 0x7e, 0x18, 0x18, 0x18, 0x18, 0x18, 0x18, 0x18, 0x78, 0x38, 0x18}, 
    {0x00, 0x00, 0xff, 0xc0, 0xc0, 0x60, 0x30, 0x18, 0x0c, 0x06, 0x03, 0xe7, 0x7e}, 
    {0x00, 0x00, 0x7e, 0xe7, 0x03, 0x03, 0x07, 0x7e, 0x07, 0x03, 0x03, 0xe7, 0x7e}, 
    {0x00, 0x00, 0x0c, 0x0c, 0x0c, 0x0c, 0x0c, 0xff, 0xcc, 0x6c, 0x3c, 0x1c, 0x0c}, 
    {0x00, 0x00, 0x7e, 0xe7, 0x03, 0x03, 0x07, 0xfe, 0xc0, 0xc0, 0xc0, 0xc0, 0xff}, 
    {0x00, 0x00, 0x7e, 0xe7, 0xc3, 0xc3, 0xc7, 0xfe, 0xc0, 0xc0, 0xc0, 0xe7, 0x7e}, 
    {0x00, 0x00, 0x30, 0x30, 0x30, 0x30, 0x18, 0x0c, 0x06, 0x03, 0x03, 0x03, 0xff}, 
    {0x00, 0x00, 0x7e, 0xe7, 0xc3, 0xc3, 0xe7, 0x7e, 0xe7, 0xc3, 0xc3, 0xe7, 0x7e}, 
    {0x00, 0x00, 0x7e, 0xe7, 0x03, 0x03, 0x03, 0x7f, 0xe7, 0xc3, 0xc3, 0xe7, 0x7e}, 
    {0x00, 0x00, 0x00, 0x38, 0x38, 0x00, 0x00, 0x38, 0x38, 0x00, 0x00, 0x00, 0x00}, 
    {0x00, 0x00, 0x30, 0x18, 0x1c, 0x1c, 0x00, 0x00, 0x1c, 0x1c, 0x00, 0x00, 0x00}, 
    {0x00, 0x00, 0x06, 0x0c, 0x18, 0x30, 0x60, 0xc0, 0x60, 0x30, 0x18, 0x0c, 0x06}, 
    {0x00, 0x00, 0x00, 0x00, 0xff, 0xff, 0x00, 0xff, 0xff, 0x00, 0x00, 0x00, 0x00}, 
    {0x00, 0x00, 0x60, 0x30, 0x18, 0x0c, 0x06, 0x03, 0x06, 0x0c, 0x18, 0x30, 0x60}, 
    {0x00, 0x00, 0x18, 0x00, 0x00, 0x18, 0x18, 0x0c, 0x06, 0x03, 0xc3, 0xc3, 0x7e}, 
    {0x00, 0x00, 0x3f, 0x60, 0xcf, 0xdb, 0xd3, 0xdd, 0xc3, 0x7e, 0x00, 0x00, 0x00}, 
    {0x00, 0x00, 0xc3, 0xc3, 0xc3, 0xc3, 0xff, 0xc3, 0xc3, 0xc3, 0x66, 0x3c, 0x18}, 
    {0x00, 0x00, 0xfe, 0xc7, 0xc3, 0xc3, 0xc7, 0xfe, 0xc7, 0xc3, 0xc3, 0xc7, 0xfe}, 
    {0x00, 0x00, 0x7e, 0xe7, 0xc0, 0xc0, 0xc0, 0xc0, 0xc0, 0xc0, 0xc0, 0xe7, 0x7e}, 
    {0x00, 0x00, 0xfc, 0xce, 0xc7, 0xc3, 0xc3, 0xc3, 0xc3, 0xc3, 0xc7, 0xce, 0xfc}, 
    {0x00, 0x00, 0xff, 0xc0, 0xc0, 0xc0, 0xc0, 0xfc, 0xc0, 0xc0, 0xc0, 0xc0, 0xff}, 
    {0x00, 0x00, 0xc0, 0xc0, 0xc0, 0xc0, 0xc0, 0xc0, 0xfc, 0xc0, 0xc0, 0xc0, 0xff}, 
    {0x00, 0x00, 0x7e, 0xe7, 0xc3, 0xc3, 0xcf, 0xc0, 0xc0, 0xc0, 0xc0, 0xe7, 0x7e}, 
    {0x00, 0x00, 0xc3, 0xc3, 0xc3, 0xc3, 0xc3, 0xff, 0xc3, 0xc3, 0xc3, 0xc3, 0xc3}, 
    {0x00, 0x00, 0x7e, 0x18, 0x18, 0x18, 0x18, 0x18, 0x18, 0x18, 0x18, 0x18, 0x7e}, 
    {0x00, 0x00, 0x7c, 0xee, 0xc6, 0x06, 0x06, 0x06, 0x06, 0x06, 0x06, 0x06, 0x06}, 
    {0x00, 0x00, 0xc3, 0xc6, 0xcc, 0xd8, 0xf0, 0xe0, 0xf0, 0xd8, 0xcc, 0xc6, 0xc3}, 
    {0x00, 0x00, 0xff, 0xc0, 0xc0, 0xc0, 0xc0, 0xc0, 0xc0, 0xc0, 0xc0, 0xc0, 0xc0}, 
    {0x00, 0x00, 0xc3, 0xc3, 0xc3, 0xc3, 0xc3, 0xc3, 0xdb, 0xff, 0xff, 0xe7, 0xc3}, 
    {0x00, 0x00, 0xc7, 0xc7, 0xcf, 0xcf, 0xdf, 0xdb, 0xfb, 0xf3, 0xf3, 0xe3, 0xe3}, 
    {0x00, 0x00, 0x7e, 0xe7, 0xc3, 0xc3, 0xc3, 0xc3, 0xc3, 0xc3, 0xc3, 0xe7, 0x7e}, 
    {0x00, 0x00, 0xc0, 0xc0, 0xc0, 0xc0, 0xc0, 0xfe, 0xc7, 0xc3, 0xc3, 0xc7, 0xfe}, 
    {0x00, 0x00, 0x3f, 0x6e, 0xdf, 0xdb, 0xc3, 0xc3, 0xc3, 0xc3, 0xc3, 0x66, 0x3c}, 
    {0x00, 0x00, 0xc3, 0xc6, 0xcc, 0xd8, 0xf0, 0xfe, 0xc7, 0xc3, 0xc3, 0xc7, 0xfe}, 
    {0x00, 0x00, 0x7e, 0xe7, 0x03, 0x03, 0x07, 0x7e, 0xe0, 0xc0, 0xc0, 0xe7, 0x7e}, 
    {0x00, 0x00, 0x18, 0x18, 0x18, 0x18, 0x18, 0x18, 0x18, 0x18, 0x18, 0x18, 0xff}, 
    {0x00, 0x00, 0x7e, 0xe7, 0xc3, 0xc3, 0xc3, 0xc3, 0xc3, 0xc3, 0xc3, 0xc3, 0xc3}, 
    {0x00, 0x00, 0x18, 0x3c, 0x3c, 0x66, 0x66, 0xc3, 0xc3, 0xc3, 0xc3, 0xc3, 0xc3}, 
    {0x00, 0x00, 0xc3, 0xe7, 0xff, 0xff, 0xdb, 0xdb, 0xc3, 0xc3, 0xc3, 0xc3, 0xc3}, 
    {0x00, 0x00, 0xc3, 0x66, 0x66, 0x3c, 0x3c, 0x18, 0x3c, 0x3c, 0x66, 0x66, 0xc3}, 
    {0x00, 0x00, 0x18, 0x18, 0x18, 0x18, 0x18, 0x18, 0x3c, 0x3c, 0x66, 0x66, 0xc3}, 
    {0x00, 0x00, 0xff, 0xc0, 0xc0, 0x60, 0x30, 0x7e, 0x0c, 0x06, 0x03, 0x03, 0xff}, 
    {0x00, 0x00, 0x3c, 0x30, 0x30, 0x30, 0x30, 0x30, 0x30, 0x30, 0x30, 0x30, 0x3c}, 
    {0x00, 0x03, 0x03, 0x06, 0x06, 0x0c, 0x0c, 0x18, 0x18, 0x30, 0x30, 0x60, 0x60}, 
    {0x00, 0x00, 0x3c, 0x0c, 0x0c, 0x0c, 0x0c, 0x0c, 0x0c, 0x0c, 0x0c, 0x0c, 0x3c}, 
    {0x00, 0x00, 0x00, 0x00, 0x00, 0x00, 0x00, 0x00, 0x00, 0xc3, 0x66, 0x3c, 0x18}, 
    {0xff, 0xff, 0x00, 0x00, 0x00, 0x00, 0x00, 0x00, 0x00, 0x00, 0x00, 0x00, 0x00}, 
    {0x00, 0x00, 0x00, 0x00, 0x00, 0x00, 0x00, 0x00, 0x00, 0x18, 0x38, 0x30, 0x70}, 
    {0x00, 0x00, 0x7f, 0xc3, 0xc3, 0x7f, 0x03, 0xc3, 0x7e, 0x00, 0x00, 0x00, 0x00}, 
    {0x00, 0x00, 0xfe, 0xc3, 0xc3, 0xc3, 0xc3, 0xfe, 0xc0, 0xc0, 0xc0, 0xc0, 0xc0}, 
    {0x00, 0x00, 0x7e, 0xc3, 0xc0, 0xc0, 0xc0, 0xc3, 0x7e, 0x00, 0x00, 0x00, 0x00}, 
    {0x00, 0x00, 0x7f, 0xc3, 0xc3, 0xc3, 0xc3, 0x7f, 0x03, 0x03, 0x03, 0x03, 0x03}, 
    {0x00, 0x00, 0x7f, 0xc0, 0xc0, 0xfe, 0xc3, 0xc3, 0x7e, 0x00, 0x00, 0x00, 0x00}, 
    {0x00, 0x00, 0x30, 0x30, 0x30, 0x30, 0x30, 0xfc, 0x30, 0x30, 0x30, 0x33, 0x1e}, 
    {0x7e, 0xc3, 0x03, 0x03, 0x7f, 0xc3, 0xc3, 0xc3, 0x7e, 0x00, 0x00, 0x00, 0x00}, 
    {0x00, 0x00, 0xc3, 0xc3, 0xc3, 0xc3, 0xc3, 0xc3, 0xfe, 0xc0, 0xc0, 0xc0, 0xc0}, 
    {0x00, 0x00, 0x18, 0x18, 0x18, 0x18, 0x18, 0x18, 0x18, 0x00, 0x00, 0x18, 0x00}, 
    {0x38, 0x6c, 0x0c, 0x0c, 0x0c, 0x0c, 0x0c, 0x0c, 0x0c, 0x00, 0x00, 0x0c, 0x00}, 
    {0x00, 0x00, 0xc6, 0xcc, 0xf8, 0xf0, 0xd8, 0xcc, 0xc6, 0xc0, 0xc0, 0xc0, 0xc0}, 
    {0x00, 0x00, 0x7e, 0x18, 0x18, 0x18, 0x18, 0x18, 0x18, 0x18, 0x18, 0x18, 0x78}, 
    {0x00, 0x00, 0xdb, 0xdb, 0xdb, 0xdb, 0xdb, 0xdb, 0xfe, 0x00, 0x00, 0x00, 0x00}, 
    {0x00, 0x00, 0xc6, 0xc6, 0xc6, 0xc6, 0xc6, 0xc6, 0xfc, 0x00, 0x00, 0x00, 0x00}, 
    {0x00, 0x00, 0x7c, 0xc6, 0xc6, 0xc6, 0xc6, 0xc6, 0x7c, 0x00, 0x00, 0x00, 0x00}, 
    {0xc0, 0xc0, 0xc0, 0xfe, 0xc3, 0xc3, 0xc3, 0xc3, 0xfe, 0x00, 0x00, 0x00, 0x00}, 
    {0x03, 0x03, 0x03, 0x7f, 0xc3, 0xc3, 0xc3, 0xc3, 0x7f, 0x00, 0x00, 0x00, 0x00}, 
    {0x00, 0x00, 0xc0, 0xc0, 0xc0, 0xc0, 0xc0, 0xe0, 0xfe, 0x00, 0x00, 0x00, 0x00}, 
    {0x00, 0x00, 0xfe, 0x03, 0x03, 0x7e, 0xc0, 0xc0, 0x7f, 0x00, 0x00, 0x00, 0x00}, 
    {0x00, 0x00, 0x1c, 0x36, 0x30, 0x30, 0x30, 0x30, 0xfc, 0x30, 0x30, 0x30, 0x00}, 
    {0x00, 0x00, 0x7e, 0xc6, 0xc6, 0xc6, 0xc6, 0xc6, 0xc6, 0x00, 0x00, 0x00, 0x00}, 
    {0x00, 0x00, 0x18, 0x3c, 0x3c, 0x66, 0x66, 0xc3, 0xc3, 0x00, 0x00, 0x00, 0x00}, 
    {0x00, 0x00, 0xc3, 0xe7, 0xff, 0xdb, 0xc3, 0xc3, 0xc3, 0x00, 0x00, 0x00, 0x00}, 
    {0x00, 0x00, 0xc3, 0x66, 0x3c, 0x18, 0x3c, 0x66, 0xc3, 0x00, 0x00, 0x00, 0x00}, 
    {0xc0, 0x60, 0x60, 0x30, 0x18, 0x3c, 0x66, 0x66, 0xc3, 0x00, 0x00, 0x00, 0x00}, 
    {0x00, 0x00, 0xff, 0x60, 0x30, 0x18, 0x0c, 0x06, 0xff, 0x00, 0x00, 0x00, 0x00}, 
    {0x00, 0x00, 0x0f, 0x18, 0x18, 0x18, 0x38, 0xf0, 0x38, 0x18, 0x18, 0x18, 0x0f}, 
    {0x18, 0x18, 0x18, 0x18, 0x18, 0x18, 0x18, 0x18, 0x18, 0x18, 0x18, 0x18, 0x18}, 
    {0x00, 0x00, 0xf0, 0x18, 0x18, 0x18, 0x1c, 0x0f, 0x1c, 0x18, 0x18, 0x18, 0xf0}, 
    {0x00, 0x00, 0x00, 0x00, 0x00, 0x00, 0x06, 0x8f, 0xf1, 0x60, 0x00, 0x00, 0x00} 
};

static const char *s_vertexShaderSrc = 
	"#version 130\n"
	"uniform vec2 charSize;\n"
	"in vec2 vertexPosition;\n"
	"in vec2 texturePosition;\n"
	"out vec2 tpos;\n"
	"void main(void) {\n"
	"	gl_Position = vec4(vertexPosition,0,1);\n"
	"	tpos = texturePosition * charSize;\n"
	"}\n"; 

static const char *s_fragmentShaderSrc =
	"#version 130\n"
	"uniform sampler2D samp0;\n"
	"uniform vec4 color;\n"
	"in vec2 tpos;\n"
	"out vec4 ocol0;\n"
	"void main(void) {\n"
	"	ocol0 = texture2D(samp0,tpos) * color;\n"
	"}\n";
	
	
static FRAGMENTSHADER s_fragmentShader;
static VERTEXSHADER s_vertexShader;
	
RasterFont::RasterFont()
{
	// generate the texture
	glGenTextures(1, &texture);
	glBindTexture(GL_TEXTURE_2D, texture);
	u32* texture_data = new u32[char_width*char_count*char_height];
	for(u32 y=0; y<char_height; y++) {
		for(u32 c=0; c<char_count; c++) {
			for(u32 x=0; x<char_width; x++) {
				bool pixel = rasters[c][y] & (1<<(char_width-x-1));
				texture_data[char_width*char_count*y+char_width*c+x] = pixel ? -1 : 0;
			}
		}
	}
	glTexParameteri(GL_TEXTURE_2D, GL_TEXTURE_MAG_FILTER, GL_NEAREST);
	glTexParameteri(GL_TEXTURE_2D, GL_TEXTURE_MIN_FILTER, GL_NEAREST);
	glTexImage2D(GL_TEXTURE_2D, 0, GL_RGBA, char_width*char_count, char_height, 0, GL_RGBA, GL_UNSIGNED_BYTE, texture_data);
	delete [] texture_data;
	
	// generate shader
	VertexShaderCache::CompileVertexShader(s_vertexShader, s_vertexShaderSrc);
	PixelShaderCache::CompilePixelShader(s_fragmentShader, s_fragmentShaderSrc);
	ProgramShaderCache::SetBothShaders(s_fragmentShader.glprogid, s_vertexShader.glprogid);
	GLuint shader_program = ProgramShaderCache::GetCurrentProgram();
	
	// bound uniforms
	glUniform1i(glGetUniformLocation(shader_program,"samp0"), 0); // GL_TEXTURE0
	glUniform2f(glGetUniformLocation(shader_program,"charSize"), 1.0f / GLfloat(char_count), 1.0f);
	uniform_color_id = glGetUniformLocation(shader_program,"color");
	glUniform4f(uniform_color_id, 1.0f, 1.0f, 1.0f, 1.0f);
	cached_color = -1;
	
	// generate VBO & VAO
	glGenBuffers(1, &VBO);
	glGenVertexArrays(1, &VAO);
	glBindBuffer(GL_ARRAY_BUFFER, VBO);
	glBindVertexArray(VAO);
	glEnableVertexAttribArray(glGetAttribLocation(shader_program, "vertexPosition"));
	glVertexAttribPointer(glGetAttribLocation(shader_program, "vertexPosition"), 2, GL_FLOAT, 0, sizeof(GLfloat)*4, NULL);
	glEnableVertexAttribArray(glGetAttribLocation(shader_program, "texturePosition"));
	glVertexAttribPointer(glGetAttribLocation(shader_program, "texturePosition"), 2, GL_FLOAT, 0, sizeof(GLfloat)*4, (GLfloat*)NULL+2);
	
	// TODO: this after merging with graphic_update
	glBindVertexArray(0);
	glBindBuffer(GL_ARRAY_BUFFER, 0);
}

RasterFont::~RasterFont()
{
	glDeleteTextures(1, &texture);
	glDeleteBuffers(1, &VBO);
	glDeleteVertexArrays(1, &VAO);
	s_fragmentShader.Destroy();
	s_vertexShader.Destroy();
}

void RasterFont::printMultilineText(const char *text, double start_x, double start_y, double z, int bbWidth, int bbHeight, u32 color)
{
	size_t length = strlen(text);
	
	glBindVertexArray(VAO);
	glBindBuffer(GL_ARRAY_BUFFER, VBO);
	glBufferData(GL_ARRAY_BUFFER, length*4*6*sizeof(GLfloat), NULL, GL_STREAM_DRAW);
	GLfloat *vertices = (GLfloat*)glMapBuffer(GL_ARRAY_BUFFER, GL_WRITE_ONLY);
	
	int usage = 0;
	GLfloat delta_x = GLfloat(2*char_width)/GLfloat(bbWidth);
	GLfloat delta_y = GLfloat(2*char_height)/GLfloat(bbHeight);
	GLfloat border_x = 2.0/GLfloat(bbWidth);
	GLfloat border_y = 4.0/GLfloat(bbHeight);
	
	GLfloat x = GLfloat(start_x);
	GLfloat y = GLfloat(start_y);
	
	for(size_t i=0; i<length; i++) {
		u8 c = text[i];
		
		if(c == '\n') {
			x = start_x;
			y -= delta_y + border_y;
			continue;
		}
		
		// do not print spaces, they can be skipped easyly
		if(c == ' ') {
			x += delta_x + border_x;
			continue;
		}
		
		if(c < char_offset || c >= char_count+char_offset) continue;
		
		vertices[usage++] = x;
		vertices[usage++] = y;
		vertices[usage++] = GLfloat(c-char_offset);
		vertices[usage++] = 0.0f;
		
		vertices[usage++] = x+delta_x;
		vertices[usage++] = y;
		vertices[usage++] = GLfloat(c-char_offset+1);
		vertices[usage++] = 0.0f;
		
		vertices[usage++] = x+delta_x;
		vertices[usage++] = y+delta_y;
		vertices[usage++] = GLfloat(c-char_offset+1);
		vertices[usage++] = 1.0f;
		
		vertices[usage++] = x;
		vertices[usage++] = y;
		vertices[usage++] = GLfloat(c-char_offset);
		vertices[usage++] = 0.0f;
		
		vertices[usage++] = x+delta_x;
		vertices[usage++] = y+delta_y;
		vertices[usage++] = GLfloat(c-char_offset+1);
		vertices[usage++] = 1.0f;
		
		vertices[usage++] = x;
		vertices[usage++] = y+delta_y;
		vertices[usage++] = GLfloat(c-char_offset);
		vertices[usage++] = 1.0f;
		
		x += delta_x + border_x;
	}
	glUnmapBuffer(GL_ARRAY_BUFFER);

	ProgramShaderCache::SetBothShaders(s_fragmentShader.glprogid, s_vertexShader.glprogid);
	
	if(color != cached_color) {
		glUniform4f(uniform_color_id, GLfloat((color>>0)&0xff)/255.f,GLfloat((color>>8)&0xff)/255.f,GLfloat((color>>16)&0xff)/255.f,GLfloat((color>>24)&0xff)/255.f);
		cached_color = color;
	}
	
	glActiveTexture(GL_TEXTURE0);
	glBindTexture(GL_TEXTURE_2D, texture);
	glDrawArrays(GL_TRIANGLES, 0, usage/4);
	
	// TODO: this after merging with graphic_update
	glBindVertexArray(0);
<<<<<<< HEAD
}

=======
	glBindBuffer(GL_ARRAY_BUFFER, 0);
	
	glUseProgram(0);
>>>>>>> 84debc17
}<|MERGE_RESOLUTION|>--- conflicted
+++ resolved
@@ -291,12 +291,9 @@
 	
 	// TODO: this after merging with graphic_update
 	glBindVertexArray(0);
-<<<<<<< HEAD
+	glBindBuffer(GL_ARRAY_BUFFER, 0);
+	
+	glUseProgram(0);
 }
 
-=======
-	glBindBuffer(GL_ARRAY_BUFFER, 0);
-	
-	glUseProgram(0);
->>>>>>> 84debc17
 }