--- conflicted
+++ resolved
@@ -57,7 +57,6 @@
 std::string CWII_IPC_HLE_Device_es::m_ContentFile;
 
 CWII_IPC_HLE_Device_es::CWII_IPC_HLE_Device_es(u32 _DeviceID, const std::string& _rDeviceName) 
-<<<<<<< HEAD
     : IWII_IPC_HLE_Device(_DeviceID, _rDeviceName)
     , m_pContentLoader(NULL)
     , m_TitleID(-1)
@@ -84,13 +83,6 @@
 	key_empty,	// Unknown
 	key_empty,	// Unknown
 };
-=======
-	: IWII_IPC_HLE_Device(_DeviceID, _rDeviceName)
-	, m_pContentLoader(NULL)
-	, m_TitleID(-1)
-	, AccessIdentID(0x6000000)
-{}
->>>>>>> 9a50d055
 
 CWII_IPC_HLE_Device_es::~CWII_IPC_HLE_Device_es()
 {}
@@ -400,17 +392,10 @@
 		}
 		break;
 
-<<<<<<< HEAD
     case IOCTL_ES_SETUID:
         {
             _dbg_assert_msg_(WII_IPC_ES, Buffer.NumberInBuffer == 1, "IOCTL_ES_SETUID no in buffer");
             _dbg_assert_msg_(WII_IPC_ES, Buffer.NumberPayloadBuffer == 0, "IOCTL_ES_SETUID has a payload, it shouldn't");
-=======
-	case IOCTL_ES_SETUID:
-		{
-			_dbg_assert_msg_(WII_IPC_ES, Buffer.NumberInBuffer == 1, "IOCTL_ES_SETUID no in buffer");
-			_dbg_assert_(WII_IPC_ES, Buffer.NumberPayloadBuffer == 0);
->>>>>>> 9a50d055
 			// TODO: fs permissions based on this
 			u64 TitleID = Memory::Read_U64(Buffer.InBuffer[0].m_Address);
 			INFO_LOG(WII_IPC_ES, "IOCTL_ES_SETUID titleID: %08x/%08x", (u32)(TitleID>>32), (u32)TitleID);
@@ -851,7 +836,6 @@
 		Memory::Write_U32(ES_PARAMTER_SIZE_OR_ALIGNMENT , _CommandAddress + 0x4);
 		return true;
 
-<<<<<<< HEAD
     case IOCTL_ES_GETDEVICECERT: // (Input: none, Output: 384 bytes)
 	{
         WARN_LOG(WII_IPC_ES, "IOCTL_ES_GETDEVICECERT");
@@ -896,21 +880,6 @@
 		break;
     default:
         WARN_LOG(WII_IPC_ES, "CWII_IPC_HLE_Device_es: 0x%x", Buffer.Parameter);
-=======
-	// ===============================================================================================
-	// unsupported functions 
-	// ===============================================================================================
-		case IOCTL_ES_DIGETTICKETVIEW: // (Input: none, Output: 216 bytes) bug crediar :D
-		WARN_LOG(WII_IPC_ES, "IOCTL_ES_DIGETTICKETVIEW: this looks really wrong...");
-		break;
-
-	case IOCTL_ES_GETDEVICECERT: // (Input: none, Output: 384 bytes)
-		WARN_LOG(WII_IPC_ES, "IOCTL_ES_GETDEVICECERT: this looks really wrong...");
-		break;
-
-	default:
-		WARN_LOG(WII_IPC_ES, "CWII_IPC_HLE_Device_es: 0x%x", Buffer.Parameter);
->>>>>>> 9a50d055
 
 		DumpCommands(_CommandAddress, 8, LogTypes::WII_IPC_ES);
 		INFO_LOG(WII_IPC_ES, "command.Parameter: 0x%08x", Buffer.Parameter);
