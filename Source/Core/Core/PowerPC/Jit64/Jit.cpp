// Copyright 2008 Dolphin Emulator Project
// Licensed under GPLv2+
// Refer to the license.txt file included.

#include "Core/PowerPC/Jit64/Jit.h"

#include <map>
#include <string>

// for the PROFILER stuff
#ifdef _WIN32
#include <windows.h>
#endif

#include "Common/CommonTypes.h"
#include "Common/File.h"
#include "Common/Logging/Log.h"
#include "Common/MemoryUtil.h"
#include "Common/PerformanceCounter.h"
#include "Common/StringUtil.h"
#include "Common/x64ABI.h"
#include "Core/Core.h"
#include "Core/CoreTiming.h"
#include "Core/HLE/HLE.h"
#include "Core/HW/CPU.h"
#include "Core/HW/GPFifo.h"
#include "Core/HW/ProcessorInterface.h"
#include "Core/PatchEngine.h"
#include "Core/PowerPC/Jit64/JitAsm.h"
#include "Core/PowerPC/Jit64/RegCache/JitRegCache.h"
#include "Core/PowerPC/Jit64Common/FarCodeCache.h"
#include "Core/PowerPC/Jit64Common/Jit64PowerPCState.h"
#include "Core/PowerPC/Jit64Common/TrampolineCache.h"
#include "Core/PowerPC/JitInterface.h"
#include "Core/PowerPC/MMU.h"
#include "Core/PowerPC/PPCAnalyst.h"
#include "Core/PowerPC/PowerPC.h"
#include "Core/PowerPC/Profiler.h"
#if defined(_DEBUG) || defined(DEBUGFAST)
#include "Common/GekkoDisassembler.h"
#endif

using namespace Gen;
using namespace PowerPC;

// Dolphin's PowerPC->x86_64 JIT dynamic recompiler
// Written mostly by ector (hrydgard)
// Features:
// * Basic block linking
// * Fast dispatcher

// Unfeatures:
// * Does not recompile all instructions - sometimes falls back to inserting a CALL to the
// corresponding Interpreter function.

// Open questions
// * Should there be any statically allocated registers? r3, r4, r5, r8, r0 come to mind.. maybe sp
// * Does it make sense to finish off the remaining non-jitted instructions? Seems we are hitting
// diminishing returns.

// Other considerations
//
// We support block linking. Reserve space at the exits of every block for a full 5-byte jmp. Save
// 16-bit offsets
// from the starts of each block, marking the exits so that they can be nicely patched at any time.
//
// Blocks do NOT use call/ret, they only jmp to each other and to the dispatcher when necessary.
//
// All blocks that can be precompiled will be precompiled. Code will be memory protected - any write
// will mark
// the region as non-compilable, and all links to the page will be torn out and replaced with
// dispatcher jmps.
//
// Alternatively, icbi instruction SHOULD mark where we can't compile
//
// Seldom-happening events is handled by adding a decrement of a counter to all blr instructions
// (which are
// expensive anyway since we need to return to dispatcher, except when they can be predicted).

// TODO: SERIOUS synchronization problem with the video backend setting tokens and breakpoints in
// dual core mode!!!
//       Somewhat fixed by disabling idle skipping when certain interrupts are enabled
//       This is no permanent reliable fix
// TODO: Zeldas go whacko when you hang the gfx thread

// Idea - Accurate exception handling
// Compute register state at a certain instruction by running the JIT in "dry mode", and stopping at
// the right place.
// Not likely to be done :P

// Optimization Ideas -
/*
  * Assume SP is in main RAM (in Wii mode too?) - partly done
  * Assume all floating point loads and double precision loads+stores are to/from main ram
    (single precision stores can be used in write gather pipe, specialized fast check added)
  * AMD only - use movaps instead of movapd when loading ps from memory?
  * HLE functions like floorf, sin, memcpy, etc - they can be much faster
  * ABI optimizations - drop F0-F13 on blr, for example. Watch out for context switching.
    CR2-CR4 are non-volatile, rest of CR is volatile -> dropped on blr.
  R5-R12 are volatile -> dropped on blr.
  * classic inlining across calls.
  * Track which registers a block clobbers without using, then take advantage of this knowledge
    when compiling a block that links to that block.
  * Track more dependencies between instructions, e.g. avoiding PPC_FP code, single/double
    conversion, movddup on non-paired singles, etc where possible.
  * Support loads/stores directly from xmm registers in jit_util and the backpatcher; this might
    help AMD a lot since gpr/xmm transfers are slower there.
  * Smarter register allocation in general; maybe learn to drop values once we know they won't be
    used again before being overwritten?
  * More flexible reordering; there's limits to how far we can go because of exception handling
    and such, but it's currently limited to integer ops only. This can definitely be made better.
*/

// The BLR optimization is nice, but it means that JITted code can overflow the
// native stack by repeatedly running BL.  (The chance of this happening in any
// retail game is close to 0, but correctness is correctness...) Also, the
// overflow might not happen directly in the JITted code but in a C++ function
// called from it, so we can't just adjust RSP in the case of a fault.
// Instead, we have to have extra stack space preallocated under the fault
// point which allows the code to continue, after wiping the JIT cache so we
// can reset things at a safe point.  Once this condition trips, the
// optimization is permanently disabled, under the assumption this will never
// happen in practice.

// On Unix, we just mark an appropriate region of the stack as PROT_NONE and
// handle it the same way as fastmem faults.  It's safe to take a fault with a
// bad RSP, because on Linux we can use sigaltstack and on OS X we're already
// on a separate thread.

// Windows is... under-documented.
// It already puts guard pages so it can automatically grow the stack and it
// doesn't look like there is a way to hook into a guard page fault and implement
// our own logic.
// But when windows reaches the last guard page, it raises a "Stack Overflow"
// exception which we can hook into, however by default it leaves you with less
// than 4kb of stack. So we use SetThreadStackGuarantee to trigger the Stack
// Overflow early while we still have 512kb of stack remaining.
// After resetting the stack to the top, we call _resetstkoflw() to restore
// the guard page at the 512kb mark.

enum
{
  STACK_SIZE = 2 * 1024 * 1024,
  SAFE_STACK_SIZE = 512 * 1024,
  GUARD_SIZE = 0x10000,  // two guards - bottom (permanent) and middle (see above)
  GUARD_OFFSET = STACK_SIZE - SAFE_STACK_SIZE - GUARD_SIZE,
};

Jit64::Jit64() = default;

Jit64::~Jit64() = default;

void Jit64::AllocStack()
{
#ifndef _WIN32
  m_stack = static_cast<u8*>(Common::AllocateMemoryPages(STACK_SIZE));
  Common::ReadProtectMemory(m_stack, GUARD_SIZE);
  Common::ReadProtectMemory(m_stack + GUARD_OFFSET, GUARD_SIZE);
#else
  // For windows we just keep using the system stack and reserve a large amount of memory at the end
  // of the stack.
  ULONG reserveSize = SAFE_STACK_SIZE;
  SetThreadStackGuarantee(&reserveSize);
#endif
}

void Jit64::FreeStack()
{
#ifndef _WIN32
  if (m_stack)
  {
    Common::FreeMemoryPages(m_stack, STACK_SIZE);
    m_stack = nullptr;
  }
#endif
}

bool Jit64::HandleStackFault()
{
  // It's possible the stack fault might have been caused by something other than
  // the BLR optimization. If the fault was triggered from another thread, or
  // when BLR optimization isn't enabled then there is nothing we can do about the fault.
  // Return false so the regular stack overflow handler can trigger (which crashes)
  if (!m_enable_blr_optimization || !Core::IsCPUThread())
    return false;

  WARN_LOG(POWERPC, "BLR cache disabled due to excessive BL in the emulated program.");
  m_enable_blr_optimization = false;
#ifndef _WIN32
  // Windows does this automatically.
  Common::UnWriteProtectMemory(m_stack + GUARD_OFFSET, GUARD_SIZE);
#endif
  // We're going to need to clear the whole cache to get rid of the bad
  // CALLs, but we can't yet.  Fake the downcount so we're forced to the
  // dispatcher (no block linking), and clear the cache so we're sent to
  // Jit. In the case of Windows, we will also need to call _resetstkoflw()
  // to reset the guard page.
  // Yeah, it's kind of gross.
  GetBlockCache()->InvalidateICache(0, 0xffffffff, true);
  CoreTiming::ForceExceptionCheck(0);
  m_cleanup_after_stackfault = true;

  return true;
}

bool Jit64::HandleFault(uintptr_t access_address, SContext* ctx)
{
  uintptr_t stack = (uintptr_t)m_stack;
  uintptr_t diff = access_address - stack;
  // In the trap region?
  if (m_enable_blr_optimization && diff >= GUARD_OFFSET && diff < GUARD_OFFSET + GUARD_SIZE)
    return HandleStackFault();

  return Jitx86Base::HandleFault(access_address, ctx);
}

void Jit64::Init()
{
  InitializeInstructionTables();
  EnableBlockLink();

  jo.optimizeGatherPipe = true;
  jo.accurateSinglePrecision = true;
  UpdateMemoryOptions();
  js.fastmemLoadStore = nullptr;
  js.compilerPC = 0;

  gpr.SetEmitter(this);
  fpr.SetEmitter(this);

  const size_t routines_size = asm_routines.CODE_SIZE;
  const size_t trampolines_size = jo.memcheck ? TRAMPOLINE_CODE_SIZE_MMU : TRAMPOLINE_CODE_SIZE;
  const size_t farcode_size = jo.memcheck ? FARCODE_SIZE_MMU : FARCODE_SIZE;
  const size_t constpool_size = m_const_pool.CONST_POOL_SIZE;
  AllocCodeSpace(CODE_SIZE + routines_size + trampolines_size + farcode_size + constpool_size);
  AddChildCodeSpace(&asm_routines, routines_size);
  AddChildCodeSpace(&trampolines, trampolines_size);
  AddChildCodeSpace(&m_far_code, farcode_size);
  m_const_pool.Init(AllocChildCodeSpace(constpool_size), constpool_size);

  // BLR optimization has the same consequences as block linking, as well as
  // depending on the fault handler to be safe in the event of excessive BL.
  m_enable_blr_optimization = jo.enableBlocklink && SConfig::GetInstance().bFastmem &&
                              !SConfig::GetInstance().bEnableDebugging;
  m_cleanup_after_stackfault = false;

  m_stack = nullptr;
  if (m_enable_blr_optimization)
    AllocStack();

  blocks.Init();
  asm_routines.Init(m_stack ? (m_stack + STACK_SIZE) : nullptr);

  // important: do this *after* generating the global asm routines, because we can't use farcode in
  // them.
  // it'll crash because the farcode functions get cleared on JIT clears.
  m_far_code.Init();
  Clear();

  code_block.m_stats = &js.st;
  code_block.m_gpa = &js.gpa;
  code_block.m_fpa = &js.fpa;
  EnableOptimization();
}

void Jit64::ClearCache()
{
  blocks.Clear();
  trampolines.ClearCodeSpace();
  m_far_code.ClearCodeSpace();
  m_const_pool.Clear();
  ClearCodeSpace();
  Clear();
  UpdateMemoryOptions();
}

void Jit64::Shutdown()
{
  FreeStack();
  FreeCodeSpace();

  blocks.Shutdown();
  m_far_code.Shutdown();
  m_const_pool.Shutdown();
}

void Jit64::FallBackToInterpreter(UGeckoInstruction inst)
{
  gpr.Flush();
  fpr.Flush();
  if (js.op->opinfo->flags & FL_ENDBLOCK)
  {
    MOV(32, PPCSTATE(pc), Imm32(js.compilerPC));
    MOV(32, PPCSTATE(npc), Imm32(js.compilerPC + 4));
  }
  Interpreter::Instruction instr = PPCTables::GetInterpreterOp(inst);
  ABI_PushRegistersAndAdjustStack({}, 0);
  ABI_CallFunctionC(instr, inst.hex);
  ABI_PopRegistersAndAdjustStack({}, 0);
  if (js.op->opinfo->flags & FL_ENDBLOCK)
  {
    if (js.isLastInstruction)
    {
      MOV(32, R(RSCRATCH), PPCSTATE(npc));
      MOV(32, PPCSTATE(pc), R(RSCRATCH));
      WriteExceptionExit();
    }
    else
    {
      MOV(32, R(RSCRATCH), PPCSTATE(npc));
      CMP(32, R(RSCRATCH), Imm32(js.compilerPC + 4));
      FixupBranch c = J_CC(CC_Z);
      MOV(32, PPCSTATE(pc), R(RSCRATCH));
      WriteExceptionExit();
      SetJumpTarget(c);
    }
  }
}

void Jit64::HLEFunction(UGeckoInstruction _inst)
{
  gpr.Flush();
  fpr.Flush();
  ABI_PushRegistersAndAdjustStack({}, 0);
  ABI_CallFunctionCC(HLE::Execute, js.compilerPC, _inst.hex);
  ABI_PopRegistersAndAdjustStack({}, 0);
}

void Jit64::DoNothing(UGeckoInstruction _inst)
{
  // Yup, just don't do anything.
}

static const bool ImHereDebug = false;
static const bool ImHereLog = false;
static std::map<u32, int> been_here;

static void ImHere()
{
  static File::IOFile f;
  if (ImHereLog)
  {
    if (!f)
      f.Open("log64.txt", "w");

    fprintf(f.GetHandle(), "%08x\n", PC);
  }
  if (been_here.find(PC) != been_here.end())
  {
    been_here.find(PC)->second++;
    if ((been_here.find(PC)->second) & 1023)
      return;
  }
  INFO_LOG(DYNA_REC, "I'm here - PC = %08x , LR = %08x", PC, LR);
  been_here[PC] = 1;
}

bool Jit64::Cleanup()
{
  bool did_something = false;

  if (jo.optimizeGatherPipe && js.fifoBytesSinceCheck > 0)
  {
    MOV(64, R(RSCRATCH), PPCSTATE(gather_pipe_ptr));
    SUB(64, R(RSCRATCH), PPCSTATE(gather_pipe_base_ptr));
    CMP(64, R(RSCRATCH), Imm32(GPFifo::GATHER_PIPE_SIZE));
    FixupBranch exit = J_CC(CC_L);
    ABI_PushRegistersAndAdjustStack({}, 0);
    ABI_CallFunction(GPFifo::UpdateGatherPipe);
    ABI_PopRegistersAndAdjustStack({}, 0);
    SetJumpTarget(exit);
    did_something = true;
  }

  // SPEED HACK: MMCR0/MMCR1 should be checked at run-time, not at compile time.
  if (MMCR0.Hex || MMCR1.Hex)
  {
    ABI_PushRegistersAndAdjustStack({}, 0);
    ABI_CallFunctionCCC(PowerPC::UpdatePerformanceMonitor, js.downcountAmount, js.numLoadStoreInst,
                        js.numFloatingPointInst);
    ABI_PopRegistersAndAdjustStack({}, 0);
    did_something = true;
  }

  if (jo.profile_blocks)
  {
    ABI_PushRegistersAndAdjustStack({}, 0);
    // get end tic
    MOV(64, R(ABI_PARAM1), ImmPtr(&js.curBlock->profile_data.ticStop));
    ABI_CallFunction(QueryPerformanceCounter);
    // tic counter += (end tic - start tic)
    MOV(64, R(RSCRATCH2), ImmPtr(&js.curBlock->profile_data));
    MOV(64, R(RSCRATCH), MDisp(RSCRATCH2, offsetof(JitBlock::ProfileData, ticStop)));
    SUB(64, R(RSCRATCH), MDisp(RSCRATCH2, offsetof(JitBlock::ProfileData, ticStart)));
    ADD(64, R(RSCRATCH), MDisp(RSCRATCH2, offsetof(JitBlock::ProfileData, ticCounter)));
    ADD(64, MDisp(RSCRATCH2, offsetof(JitBlock::ProfileData, downcountCounter)),
        Imm32(js.downcountAmount));
    MOV(64, MDisp(RSCRATCH2, offsetof(JitBlock::ProfileData, ticCounter)), R(RSCRATCH));
    ABI_PopRegistersAndAdjustStack({}, 0);
  }

  return did_something;
}

void Jit64::FakeBLCall(u32 after)
{
  if (!m_enable_blr_optimization)
    return;

  // We may need to fake the BLR stack on inlined CALL instructions.
  // Else we can't return to this location any more.
  MOV(32, R(RSCRATCH2), Imm32(after));
  PUSH(RSCRATCH2);
  FixupBranch skip_exit = CALL();
  POP(RSCRATCH2);
  JustWriteExit(after, false, 0);
  SetJumpTarget(skip_exit);
}

void Jit64::WriteExit(u32 destination, bool bl, u32 after)
{
  if (!m_enable_blr_optimization)
    bl = false;

  Cleanup();

  if (bl)
  {
    MOV(32, R(RSCRATCH2), Imm32(after));
    PUSH(RSCRATCH2);
  }

  SUB(32, PPCSTATE(downcount), Imm32(js.downcountAmount));

  JustWriteExit(destination, bl, after);
}

void Jit64::JustWriteExit(u32 destination, bool bl, u32 after)
{
  // If nobody has taken care of this yet (this can be removed when all branches are done)
  JitBlock* b = js.curBlock;
  JitBlock::LinkData linkData;
  linkData.exitAddress = destination;
  linkData.linkStatus = false;

  MOV(32, PPCSTATE(pc), Imm32(destination));
  linkData.exitPtrs = GetWritableCodePtr();
  if (bl)
    CALL(asm_routines.dispatcher);
  else
    JMP(asm_routines.dispatcher, true);

  b->linkData.push_back(linkData);

  if (bl)
  {
    POP(RSCRATCH);
    JustWriteExit(after, false, 0);
  }
}

void Jit64::WriteExitDestInRSCRATCH(bool bl, u32 after)
{
  if (!m_enable_blr_optimization)
    bl = false;
  MOV(32, PPCSTATE(pc), R(RSCRATCH));
  Cleanup();

  if (bl)
  {
    MOV(32, R(RSCRATCH2), Imm32(after));
    PUSH(RSCRATCH2);
  }

  SUB(32, PPCSTATE(downcount), Imm32(js.downcountAmount));
  if (bl)
  {
    CALL(asm_routines.dispatcher);
    POP(RSCRATCH);
    JustWriteExit(after, false, 0);
  }
  else
  {
    JMP(asm_routines.dispatcher, true);
  }
}

void Jit64::WriteBLRExit()
{
  if (!m_enable_blr_optimization)
  {
    WriteExitDestInRSCRATCH();
    return;
  }
  MOV(32, PPCSTATE(pc), R(RSCRATCH));
  bool disturbed = Cleanup();
  if (disturbed)
    MOV(32, R(RSCRATCH), PPCSTATE(pc));
  MOV(32, R(RSCRATCH2), Imm32(js.downcountAmount));
  CMP(64, R(RSCRATCH), MDisp(RSP, 8));
  J_CC(CC_NE, asm_routines.dispatcher_mispredicted_blr);
  SUB(32, PPCSTATE(downcount), R(RSCRATCH2));
  RET();
}

void Jit64::WriteRfiExitDestInRSCRATCH()
{
  MOV(32, PPCSTATE(pc), R(RSCRATCH));
  MOV(32, PPCSTATE(npc), R(RSCRATCH));
  Cleanup();
  ABI_PushRegistersAndAdjustStack({}, 0);
  ABI_CallFunction(PowerPC::CheckExceptions);
  ABI_PopRegistersAndAdjustStack({}, 0);
  SUB(32, PPCSTATE(downcount), Imm32(js.downcountAmount));
  JMP(asm_routines.dispatcher, true);
}

void Jit64::WriteExceptionExit()
{
  Cleanup();
  MOV(32, R(RSCRATCH), PPCSTATE(pc));
  MOV(32, PPCSTATE(npc), R(RSCRATCH));
  ABI_PushRegistersAndAdjustStack({}, 0);
  ABI_CallFunction(PowerPC::CheckExceptions);
  ABI_PopRegistersAndAdjustStack({}, 0);
  SUB(32, PPCSTATE(downcount), Imm32(js.downcountAmount));
  JMP(asm_routines.dispatcher, true);
}

void Jit64::WriteExternalExceptionExit()
{
  Cleanup();
  MOV(32, R(RSCRATCH), PPCSTATE(pc));
  MOV(32, PPCSTATE(npc), R(RSCRATCH));
  ABI_PushRegistersAndAdjustStack({}, 0);
  ABI_CallFunction(PowerPC::CheckExternalExceptions);
  ABI_PopRegistersAndAdjustStack({}, 0);
  SUB(32, PPCSTATE(downcount), Imm32(js.downcountAmount));
  JMP(asm_routines.dispatcher, true);
}

void Jit64::Run()
{
  CompiledCode pExecAddr = (CompiledCode)asm_routines.enter_code;
  pExecAddr();
}

void Jit64::SingleStep()
{
  CompiledCode pExecAddr = (CompiledCode)asm_routines.enter_code;
  pExecAddr();
}

void Jit64::Trace()
{
  std::string regs;
  std::string fregs;

#ifdef JIT_LOG_GPR
  for (int i = 0; i < 32; i++)
  {
    regs += StringFromFormat("r%02d: %08x ", i, PowerPC::ppcState.gpr[i]);
  }
#endif

#ifdef JIT_LOG_FPR
  for (int i = 0; i < 32; i++)
  {
    fregs += StringFromFormat("f%02d: %016x ", i, riPS0(i));
  }
#endif

  DEBUG_LOG(DYNA_REC, "JIT64 PC: %08x SRR0: %08x SRR1: %08x FPSCR: %08x MSR: %08x LR: %08x %s %s",
            PC, SRR0, SRR1, FPSCR.Hex, MSR.Hex, PowerPC::ppcState.spr[8], regs.c_str(),
            fregs.c_str());
}

void Jit64::Jit(u32 em_address)
{
  if (m_cleanup_after_stackfault)
  {
    ClearCache();
    m_cleanup_after_stackfault = false;
#ifdef _WIN32
    // The stack is in an invalid state with no guard page, reset it.
    _resetstkoflw();
#endif
  }

  if (IsAlmostFull() || m_far_code.IsAlmostFull() || trampolines.IsAlmostFull() ||
      SConfig::GetInstance().bJITNoBlockCache)
  {
    if (!SConfig::GetInstance().bJITNoBlockCache)
    {
      const auto reason =
          IsAlmostFull() ? "main" : m_far_code.IsAlmostFull() ? "far" : "trampoline";
      WARN_LOG(POWERPC, "flushing %s code cache, please report if this happens a lot", reason);
    }
    ClearCache();
  }

  std::size_t block_size = m_code_buffer.size();

  if (SConfig::GetInstance().bEnableDebugging)
  {
    // We can link blocks as long as we are not single stepping and there are no breakpoints here
    EnableBlockLink();
    EnableOptimization();

    // Comment out the following to disable breakpoints (speed-up)
    if (!jo.profile_blocks)
    {
      if (CPU::IsStepping())
      {
        block_size = 1;

        // Do not link this block to other blocks While single stepping
        jo.enableBlocklink = false;
        analyzer.ClearOption(PPCAnalyst::PPCAnalyzer::OPTION_CONDITIONAL_CONTINUE);
        analyzer.ClearOption(PPCAnalyst::PPCAnalyzer::OPTION_BRANCH_MERGE);
        analyzer.ClearOption(PPCAnalyst::PPCAnalyzer::OPTION_CROR_MERGE);
        analyzer.ClearOption(PPCAnalyst::PPCAnalyzer::OPTION_CARRY_MERGE);
        analyzer.ClearOption(PPCAnalyst::PPCAnalyzer::OPTION_BRANCH_FOLLOW);
      }
      Trace();
    }
  }

  // Analyze the block, collect all instructions it is made of (including inlining,
  // if that is enabled), reorder instructions for optimal performance, and join joinable
  // instructions.
  const u32 nextPC = analyzer.Analyze(em_address, &code_block, &m_code_buffer, block_size);

  if (code_block.m_memory_exception)
  {
    // Address of instruction could not be translated
    NPC = nextPC;
    PowerPC::ppcState.Exceptions |= EXCEPTION_ISI;
    PowerPC::CheckExceptions();
    WARN_LOG(POWERPC, "ISI exception at 0x%08x", nextPC);
    return;
  }

  JitBlock* b = blocks.AllocateBlock(em_address);
  DoJit(em_address, b, nextPC);
  blocks.FinalizeBlock(*b, jo.enableBlocklink, code_block.m_physical_addresses);
}

u8* Jit64::DoJit(u32 em_address, JitBlock* b, u32 nextPC)
{
  js.firstFPInstructionFound = false;
  js.isLastInstruction = false;
  js.blockStart = em_address;
  js.fifoBytesSinceCheck = 0;
  js.mustCheckFifo = false;
  js.curBlock = b;
  js.numLoadStoreInst = 0;
  js.numFloatingPointInst = 0;

  // TODO: Test if this or AlignCode16 make a difference from GetCodePtr
  u8* const start = AlignCode4();
  b->checkedEntry = start;

  // Downcount flag check. The last block decremented downcounter, and the flag should still be
  // available.
  FixupBranch skip = J_CC(CC_G);
  MOV(32, PPCSTATE(pc), Imm32(js.blockStart));
  JMP(asm_routines.do_timing, true);  // downcount hit zero - go do_timing.
  SetJumpTarget(skip);

  u8* const normal_entry = GetWritableCodePtr();
  b->normalEntry = normal_entry;

  // Used to get a trace of the last few blocks before a crash, sometimes VERY useful
  if (ImHereDebug)
  {
    ABI_PushRegistersAndAdjustStack({}, 0);
    ABI_CallFunction(ImHere);
    ABI_PopRegistersAndAdjustStack({}, 0);
  }

  // Conditionally add profiling code.
  if (jo.profile_blocks)
  {
    // get start tic
    MOV(64, R(ABI_PARAM1), ImmPtr(&b->profile_data.ticStart));
    int offset = static_cast<int>(offsetof(JitBlock::ProfileData, runCount)) -
                 static_cast<int>(offsetof(JitBlock::ProfileData, ticStart));
    ADD(64, MDisp(ABI_PARAM1, offset), Imm8(1));
    ABI_CallFunction(QueryPerformanceCounter);
  }
#if defined(_DEBUG) || defined(DEBUGFAST) || defined(NAN_CHECK)
  // should help logged stack-traces become more accurate
  MOV(32, PPCSTATE(pc), Imm32(js.blockStart));
#endif

  // Start up the register allocators
  // They use the information in gpa/fpa to preload commonly used registers.
  gpr.Start();
  fpr.Start();

  js.downcountAmount = 0;
  js.skipInstructions = 0;
  js.carryFlagSet = false;
  js.carryFlagInverted = false;
  js.constantGqr.clear();

  // Assume that GQR values don't change often at runtime. Many paired-heavy games use largely float
  // loads and stores,
  // which are significantly faster when inlined (especially in MMU mode, where this lets them use
  // fastmem).
  if (js.pairedQuantizeAddresses.find(js.blockStart) == js.pairedQuantizeAddresses.end())
  {
    // If there are GQRs used but not set, we'll treat those as constant and optimize them
    BitSet8 gqr_static = ComputeStaticGQRs(code_block);
    if (gqr_static)
    {
      SwitchToFarCode();
      const u8* target = GetCodePtr();
      MOV(32, PPCSTATE(pc), Imm32(js.blockStart));
      ABI_PushRegistersAndAdjustStack({}, 0);
      ABI_CallFunctionC(JitInterface::CompileExceptionCheck,
                        static_cast<u32>(JitInterface::ExceptionType::PairedQuantize));
      ABI_PopRegistersAndAdjustStack({}, 0);
      JMP(asm_routines.dispatcher_no_check, true);
      SwitchToNearCode();

      // Insert a check that the GQRs are still the value we expect at
      // the start of the block in case our guess turns out wrong.
      for (int gqr : gqr_static)
      {
        u32 value = GQR(gqr);
        js.constantGqr[gqr] = value;
        CMP_or_TEST(32, PPCSTATE(spr[SPR_GQR0 + gqr]), Imm32(value));
        J_CC(CC_NZ, target);
      }
    }
  }

  if (js.noSpeculativeConstantsAddresses.find(js.blockStart) ==
      js.noSpeculativeConstantsAddresses.end())
  {
    IntializeSpeculativeConstants();
  }

  // Translate instructions
  for (u32 i = 0; i < code_block.m_num_instructions; i++)
  {
    PPCAnalyst::CodeOp& op = m_code_buffer[i];

    js.compilerPC = op.address;
    js.op = &op;
    js.instructionNumber = i;
    js.instructionsLeft = (code_block.m_num_instructions - 1) - i;
    const GekkoOPInfo* opinfo = op.opinfo;
    js.downcountAmount += opinfo->numCycles;
    js.fastmemLoadStore = nullptr;
    js.fixupExceptionHandler = false;

    if (!SConfig::GetInstance().bEnableDebugging)
      js.downcountAmount += PatchEngine::GetSpeedhackCycles(js.compilerPC);

    if (i == (code_block.m_num_instructions - 1))
    {
      js.isLastInstruction = true;
    }

    // Gather pipe writes using a non-immediate address are discovered by profiling.
    bool gatherPipeIntCheck = js.fifoWriteAddresses.find(op.address) != js.fifoWriteAddresses.end();

    // Gather pipe writes using an immediate address are explicitly tracked.
    if (jo.optimizeGatherPipe && (js.fifoBytesSinceCheck >= 32 || js.mustCheckFifo))
    {
      js.fifoBytesSinceCheck = 0;
      js.mustCheckFifo = false;
      BitSet32 registersInUse = CallerSavedRegistersInUse();
      ABI_PushRegistersAndAdjustStack(registersInUse, 0);
      ABI_CallFunction(GPFifo::FastCheckGatherPipe);
      ABI_PopRegistersAndAdjustStack(registersInUse, 0);
      gatherPipeIntCheck = true;
    }

    // Gather pipe writes can generate an exception; add an exception check.
    // TODO: This doesn't really match hardware; the CP interrupt is
    // asynchronous.
    if (gatherPipeIntCheck)
    {
      TEST(32, PPCSTATE(Exceptions), Imm32(EXCEPTION_EXTERNAL_INT));
      FixupBranch extException = J_CC(CC_NZ, true);

      SwitchToFarCode();
      SetJumpTarget(extException);
      TEST(32, PPCSTATE(msr), Imm32(0x0008000));
      FixupBranch noExtIntEnable = J_CC(CC_Z, true);
      MOV(64, R(RSCRATCH), ImmPtr(&ProcessorInterface::m_InterruptCause));
      TEST(32, MatR(RSCRATCH),
           Imm32(ProcessorInterface::INT_CAUSE_CP | ProcessorInterface::INT_CAUSE_PE_TOKEN |
                 ProcessorInterface::INT_CAUSE_PE_FINISH));
      FixupBranch noCPInt = J_CC(CC_Z, true);

      {
        RCForkGuard gpr_guard = gpr.Fork();
        RCForkGuard fpr_guard = fpr.Fork();

        gpr.Flush();
        fpr.Flush();

        MOV(32, PPCSTATE(pc), Imm32(op.address));
        WriteExternalExceptionExit();
      }
      SwitchToNearCode();
      SetJumpTarget(noCPInt);
      SetJumpTarget(noExtIntEnable);
    }

    if (HandleFunctionHooking(op.address))
      break;

    if (!op.skip)
    {
      if ((opinfo->flags & FL_USE_FPU) && !js.firstFPInstructionFound)
      {
        // This instruction uses FPU - needs to add FP exception bailout
        TEST(32, PPCSTATE(msr), Imm32(1 << 13));  // Test FP enabled bit
        FixupBranch b1 = J_CC(CC_Z, true);

        SwitchToFarCode();
        SetJumpTarget(b1);
        {
          RCForkGuard gpr_guard = gpr.Fork();
          RCForkGuard fpr_guard = fpr.Fork();

          gpr.Flush();
          fpr.Flush();

          // If a FPU exception occurs, the exception handler will read
          // from PC.  Update PC with the latest value in case that happens.
          MOV(32, PPCSTATE(pc), Imm32(op.address));
          OR(32, PPCSTATE(Exceptions), Imm32(EXCEPTION_FPU_UNAVAILABLE));
          WriteExceptionExit();
        }
        SwitchToNearCode();

        js.firstFPInstructionFound = true;
      }

      if (SConfig::GetInstance().bEnableDebugging && breakpoints.IsAddressBreakPoint(op.address) &&
          !CPU::IsStepping())
      {
        // Turn off block linking if there are breakpoints so that the Step Over command does not
        // link this block.
        jo.enableBlocklink = false;

        gpr.Flush();
        fpr.Flush();

        MOV(32, PPCSTATE(pc), Imm32(op.address));
        ABI_PushRegistersAndAdjustStack({}, 0);
        ABI_CallFunction(PowerPC::CheckBreakPoints);
        ABI_PopRegistersAndAdjustStack({}, 0);
        MOV(64, R(RSCRATCH), ImmPtr(CPU::GetStatePtr()));
        TEST(32, MatR(RSCRATCH), Imm32(0xFFFFFFFF));
        FixupBranch noBreakpoint = J_CC(CC_Z);

        WriteExit(op.address);
        SetJumpTarget(noBreakpoint);
      }

      // If we have an input register that is going to be used again, load it pre-emptively,
      // even if the instruction doesn't strictly need it in a register, to avoid redundant
      // loads later. Of course, don't do this if we're already out of registers.
      // As a bit of a heuristic, make sure we have at least one register left over for the
      // output, which needs to be bound in the actual instruction compilation.
      // TODO: make this smarter in the case that we're actually register-starved, i.e.
      // prioritize the more important registers.
      gpr.PreloadRegisters(op.regsIn & op.gprInReg);
      fpr.PreloadRegisters(op.fregsIn & op.fprInXmm);

      CompileInstruction(op);

      if (jo.memcheck && (opinfo->flags & FL_LOADSTORE))
      {
        // If we have a fastmem loadstore, we can omit the exception check and let fastmem handle
        // it.
        FixupBranch memException;
        ASSERT_MSG(DYNA_REC, !(js.fastmemLoadStore && js.fixupExceptionHandler),
                   "Fastmem loadstores shouldn't have exception handler fixups (PC=%x)!",
                   op.address);
        if (!js.fastmemLoadStore && !js.fixupExceptionHandler)
        {
          TEST(32, PPCSTATE(Exceptions), Imm32(EXCEPTION_DSI));
          memException = J_CC(CC_NZ, true);
        }

        SwitchToFarCode();
        if (!js.fastmemLoadStore)
        {
          m_exception_handler_at_loc[js.fastmemLoadStore] = nullptr;
          SetJumpTarget(js.fixupExceptionHandler ? js.exceptionHandler : memException);
        }
        else
        {
          m_exception_handler_at_loc[js.fastmemLoadStore] = GetWritableCodePtr();
        }

<<<<<<< HEAD
        BitSet32 gprToFlush = BitSet32::AllTrue(32);
        BitSet32 fprToFlush = BitSet32::AllTrue(32);
        if (js.revertGprLoad >= 0)
          gprToFlush[js.revertGprLoad] = false;
        if (js.revertFprLoad >= 0)
          fprToFlush[js.revertFprLoad] = false;
        gpr.Flush(RegCache::FlushMode::MaintainState, gprToFlush);
        fpr.Flush(RegCache::FlushMode::MaintainState, fprToFlush);
=======
        RCForkGuard gpr_guard = gpr.Fork();
        RCForkGuard fpr_guard = fpr.Fork();

        gpr.Revert();
        fpr.Revert();
        gpr.Flush();
        fpr.Flush();

>>>>>>> 2dcd058f
        MOV(32, PPCSTATE(pc), Imm32(op.address));
        WriteExceptionExit();
        SwitchToNearCode();
      }

      gpr.Commit();
      fpr.Commit();

      // If we have a register that will never be used again, flush it.
      gpr.Flush(~op.gprInUse);
      fpr.Flush(~op.fprInUse);

      if (opinfo->flags & FL_LOADSTORE)
        ++js.numLoadStoreInst;

      if (opinfo->flags & FL_USE_FPU)
        ++js.numFloatingPointInst;
    }

#if defined(_DEBUG) || defined(DEBUGFAST)
    if (!gpr.SanityCheck() || !fpr.SanityCheck())
    {
      std::string ppc_inst = Common::GekkoDisassembler::Disassemble(op.inst.hex, em_address);
      NOTICE_LOG(DYNA_REC, "Unflushed register: %s", ppc_inst.c_str());
    }
#endif
    i += js.skipInstructions;
    js.skipInstructions = 0;
  }

  if (code_block.m_broken)
  {
    gpr.Flush();
    fpr.Flush();
    WriteExit(nextPC);
  }

  b->codeSize = (u32)(GetCodePtr() - start);
  b->originalSize = code_block.m_num_instructions;

#ifdef JIT_LOG_GENERATED_CODE
  LogGeneratedX86(code_block.m_num_instructions, m_code_buffer, start, b);
#endif

  return normal_entry;
}

BitSet8 Jit64::ComputeStaticGQRs(const PPCAnalyst::CodeBlock& cb) const
{
  return cb.m_gqr_used & ~cb.m_gqr_modified;
}

BitSet32 Jit64::CallerSavedRegistersInUse() const
{
  BitSet32 in_use = gpr.RegistersInUse() | (fpr.RegistersInUse() << 16);
  return in_use & ABI_ALL_CALLER_SAVED;
}

void Jit64::EnableBlockLink()
{
  jo.enableBlocklink = true;
  if (SConfig::GetInstance().bJITNoBlockLinking)
    jo.enableBlocklink = false;
}

void Jit64::EnableOptimization()
{
  analyzer.SetOption(PPCAnalyst::PPCAnalyzer::OPTION_CONDITIONAL_CONTINUE);
  analyzer.SetOption(PPCAnalyst::PPCAnalyzer::OPTION_BRANCH_MERGE);
  analyzer.SetOption(PPCAnalyst::PPCAnalyzer::OPTION_CROR_MERGE);
  analyzer.SetOption(PPCAnalyst::PPCAnalyzer::OPTION_CARRY_MERGE);
  analyzer.SetOption(PPCAnalyst::PPCAnalyzer::OPTION_BRANCH_FOLLOW);
}

void Jit64::IntializeSpeculativeConstants()
{
  // If the block depends on an input register which looks like a gather pipe or MMIO related
  // constant, guess that it is actually a constant input, and specialize the block based on this
  // assumption. This happens when there are branches in code writing to the gather pipe, but only
  // the first block loads the constant.
  // Insert a check at the start of the block to verify that the value is actually constant.
  // This can save a lot of backpatching and optimize gather pipe writes in more places.
  const u8* target = nullptr;
  for (auto i : code_block.m_gpr_inputs)
  {
    u32 compileTimeValue = PowerPC::ppcState.gpr[i];
    if (PowerPC::IsOptimizableGatherPipeWrite(compileTimeValue) ||
        PowerPC::IsOptimizableGatherPipeWrite(compileTimeValue - 0x8000) ||
        compileTimeValue == 0xCC000000)
    {
      if (!target)
      {
        SwitchToFarCode();
        target = GetCodePtr();
        MOV(32, PPCSTATE(pc), Imm32(js.blockStart));
        ABI_PushRegistersAndAdjustStack({}, 0);
        ABI_CallFunctionC(JitInterface::CompileExceptionCheck,
                          static_cast<u32>(JitInterface::ExceptionType::SpeculativeConstants));
        ABI_PopRegistersAndAdjustStack({}, 0);
        JMP(asm_routines.dispatcher, true);
        SwitchToNearCode();
      }
      CMP(32, PPCSTATE(gpr[i]), Imm32(compileTimeValue));
      J_CC(CC_NZ, target);
      gpr.SetImmediate32(i, compileTimeValue, false);
    }
  }
}

bool Jit64::HandleFunctionHooking(u32 address)
{
  return HLE::ReplaceFunctionIfPossible(address, [&](u32 function, HLE::HookType type) {
    HLEFunction(function);

    if (type != HLE::HookType::Replace)
      return false;

    MOV(32, R(RSCRATCH), PPCSTATE(npc));
    js.downcountAmount += js.st.numCycles;
    WriteExitDestInRSCRATCH();
    return true;
  });
}<|MERGE_RESOLUTION|>--- conflicted
+++ resolved
@@ -903,16 +903,6 @@
           m_exception_handler_at_loc[js.fastmemLoadStore] = GetWritableCodePtr();
         }
 
-<<<<<<< HEAD
-        BitSet32 gprToFlush = BitSet32::AllTrue(32);
-        BitSet32 fprToFlush = BitSet32::AllTrue(32);
-        if (js.revertGprLoad >= 0)
-          gprToFlush[js.revertGprLoad] = false;
-        if (js.revertFprLoad >= 0)
-          fprToFlush[js.revertFprLoad] = false;
-        gpr.Flush(RegCache::FlushMode::MaintainState, gprToFlush);
-        fpr.Flush(RegCache::FlushMode::MaintainState, fprToFlush);
-=======
         RCForkGuard gpr_guard = gpr.Fork();
         RCForkGuard fpr_guard = fpr.Fork();
 
@@ -921,7 +911,6 @@
         gpr.Flush();
         fpr.Flush();
 
->>>>>>> 2dcd058f
         MOV(32, PPCSTATE(pc), Imm32(op.address));
         WriteExceptionExit();
         SwitchToNearCode();
