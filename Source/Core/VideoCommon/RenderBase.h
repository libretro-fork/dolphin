--- conflicted
+++ resolved
@@ -144,11 +144,7 @@
 
   const TargetRectangle& GetTargetRectangle() const { return m_target_rectangle; }
   float CalculateDrawAspectRatio() const;
-<<<<<<< HEAD
   bool IsWideScreen() const { return m_aspect_wide; }
-  bool IsHeadless() const;
-=======
->>>>>>> 2dcd058f
 
   std::tuple<float, float> ScaleToDisplayAspectRatio(int width, int height) const;
   void UpdateDrawRectangle();
