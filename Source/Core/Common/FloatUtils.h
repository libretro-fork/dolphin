// Copyright 2018 Dolphin Emulator Project
// Licensed under GPLv2+
// Refer to the license.txt file included.

#pragma once

#include <array>
#include <limits>

#include "Common/BitUtils.h"
#include "Common/CommonTypes.h"

#ifdef _MSC_VER

// MSVC needs a workaround, because its std::numeric_limits<double>::signaling_NaN()
// will use __builtin_nans, which is improperly handled by the compiler and generates
// a bad constant. Here we go back to the version MSVC used before the builtin.
// TODO: Remove this and use numeric_limits directly whenever this bug is fixed.
// See Visual Studio bug # 128935 "std::numeric_limits<float>::signaling_NaN() is broken"

#include <ymath.h>

<<<<<<< HEAD
#endif // _MSC_VER
=======
#endif  // _MSC_VER
>>>>>>> 2dcd058f

namespace Common
{
template <typename T>
constexpr T SNANConstant()
{
  return std::numeric_limits<T>::signaling_NaN();
}

#ifdef _MSC_VER

// See workaround note above.

template <>
constexpr double SNANConstant()
{
  return (_CSTD _Snan._Double);
}
template <>
constexpr float SNANConstant()
{
  return (_CSTD _Snan._Float);
}

<<<<<<< HEAD
#endif // _MSC_VER
=======
#endif  // _MSC_VER
>>>>>>> 2dcd058f

// The most significant bit of the fraction is an is-quiet bit on all architectures we care about.
enum : u64
{
  DOUBLE_SIGN = 0x8000000000000000ULL,
  DOUBLE_EXP = 0x7FF0000000000000ULL,
  DOUBLE_FRAC = 0x000FFFFFFFFFFFFFULL,
  DOUBLE_ZERO = 0x0000000000000000ULL,
  DOUBLE_QBIT = 0x0008000000000000ULL
};

enum : u32
{
  FLOAT_SIGN = 0x80000000,
  FLOAT_EXP = 0x7F800000,
  FLOAT_FRAC = 0x007FFFFF,
  FLOAT_ZERO = 0x00000000
};

inline bool IsQNAN(double d)
{
  const u64 i = BitCast<u64>(d);
  return ((i & DOUBLE_EXP) == DOUBLE_EXP) && ((i & DOUBLE_QBIT) == DOUBLE_QBIT);
}

inline bool IsSNAN(double d)
{
  const u64 i = BitCast<u64>(d);
  return ((i & DOUBLE_EXP) == DOUBLE_EXP) && ((i & DOUBLE_FRAC) != DOUBLE_ZERO) &&
         ((i & DOUBLE_QBIT) == DOUBLE_ZERO);
}

inline float FlushToZero(float f)
{
  u32 i = BitCast<u32>(f);
  if ((i & FLOAT_EXP) == 0)
  {
    // Turn into signed zero
    i &= FLOAT_SIGN;
  }
  return BitCast<float>(i);
}

inline double FlushToZero(double d)
{
  u64 i = BitCast<u64>(d);
  if ((i & DOUBLE_EXP) == 0)
  {
    // Turn into signed zero
    i &= DOUBLE_SIGN;
  }
  return BitCast<double>(i);
}

enum PPCFpClass
{
  PPC_FPCLASS_QNAN = 0x11,
  PPC_FPCLASS_NINF = 0x9,
  PPC_FPCLASS_NN = 0x8,
  PPC_FPCLASS_ND = 0x18,
  PPC_FPCLASS_NZ = 0x12,
  PPC_FPCLASS_PZ = 0x2,
  PPC_FPCLASS_PD = 0x14,
  PPC_FPCLASS_PN = 0x4,
  PPC_FPCLASS_PINF = 0x5,
};

// Uses PowerPC conventions for the return value, so it can be easily
// used directly in CPU emulation.
u32 ClassifyDouble(double dvalue);
// More efficient float version.
u32 ClassifyFloat(float fvalue);

struct BaseAndDec
{
  int m_base;
  int m_dec;
};
extern const std::array<BaseAndDec, 32> frsqrte_expected;
extern const std::array<BaseAndDec, 32> fres_expected;

// PowerPC approximation algorithms
double ApproximateReciprocalSquareRoot(double val);
double ApproximateReciprocal(double val);

}  // namespace Common<|MERGE_RESOLUTION|>--- conflicted
+++ resolved
@@ -20,11 +20,7 @@
 
 #include <ymath.h>
 
-<<<<<<< HEAD
-#endif // _MSC_VER
-=======
 #endif  // _MSC_VER
->>>>>>> 2dcd058f
 
 namespace Common
 {
@@ -49,11 +45,7 @@
   return (_CSTD _Snan._Float);
 }
 
-<<<<<<< HEAD
-#endif // _MSC_VER
-=======
 #endif  // _MSC_VER
->>>>>>> 2dcd058f
 
 // The most significant bit of the fraction is an is-quiet bit on all architectures we care about.
 enum : u64
