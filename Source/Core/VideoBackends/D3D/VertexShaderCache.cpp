--- conflicted
+++ resolved
@@ -47,39 +47,6 @@
   return ClearLayout;
 }
 
-<<<<<<< HEAD
-ID3D11Buffer* vscbuf = nullptr;
-
-ID3D11Buffer*& VertexShaderCache::GetConstantBuffer()
-{
-  // TODO: divide the global variables of the generated shaders into about 5 constant buffers to
-  // speed this up
-  if (VertexShaderManager::dirty)
-  {
-    D3D11_MAPPED_SUBRESOURCE map;
-    D3D::context->Map(vscbuf, 0, D3D11_MAP_WRITE_DISCARD, 0, &map);
-    memcpy(map.pData, &VertexShaderManager::constants, sizeof(VertexShaderConstants));
-    D3D::context->Unmap(vscbuf, 0);
-    VertexShaderManager::dirty = false;
-
-    ADDSTAT(stats.thisFrame.bytesUniformStreamed, sizeof(VertexShaderConstants));
-  }
-  return vscbuf;
-}
-=======
-// this class will load the precompiled shaders into our cache
-template <typename UidType>
-class VertexShaderCacheInserter : public LinearDiskCacheReader<UidType, u8>
-{
-public:
-  void Read(const UidType& key, const u8* value, u32 value_size)
-  {
-    D3DBlob* blob = new D3DBlob(value_size, value);
-    VertexShaderCache::InsertByteCode(key, blob);
-    blob->Release();
-  }
-};
->>>>>>> 2dcd058f
 
 const char simple_shader_code[] = {
     "struct VSOUTPUT\n"
