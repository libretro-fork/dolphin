// Copyright 2008 Dolphin Emulator Project
// Licensed under GPLv2+
// Refer to the license.txt file included.

#include <memory>
#include <string>

#include "Common/Common.h"
#include "Common/CommonTypes.h"
#include "Common/MsgHandler.h"
#include "Common/StringUtil.h"

#include "VideoBackends/D3D/BoundingBox.h"
#include "VideoBackends/D3D/D3DBase.h"
#include "VideoBackends/D3D/D3DUtil.h"
#include "VideoBackends/D3D/GeometryShaderCache.h"
#include "VideoBackends/D3D/PerfQuery.h"
#include "VideoBackends/D3D/PixelShaderCache.h"
#include "VideoBackends/D3D/Render.h"
#include "VideoBackends/D3D/TextureCache.h"
#include "VideoBackends/D3D/VertexManager.h"
#include "VideoBackends/D3D/VertexShaderCache.h"
#include "VideoBackends/D3D/VideoBackend.h"

#include "VideoCommon/ShaderCache.h"
#include "VideoCommon/VideoCommon.h"
#include "VideoCommon/VideoConfig.h"

namespace DX11
{
static bool s_create_device;

std::string VideoBackend::GetName() const
{
  return "D3D";
}

std::string VideoBackend::GetDisplayName() const
{
  return _trans("Direct3D 11");
}

void VideoBackend::InitBackendInfo()
{
  HRESULT hr = DX11::D3D::LoadDXGI();
  if (SUCCEEDED(hr))
    hr = DX11::D3D::LoadD3D();
  if (FAILED(hr))
  {
    DX11::D3D::UnloadDXGI();
    return;
  }

  g_Config.backend_info.api_type = APIType::D3D;
  g_Config.backend_info.MaxTextureSize = D3D11_REQ_TEXTURE2D_U_OR_V_DIMENSION;
  g_Config.backend_info.bSupportsExclusiveFullscreen = true;
  g_Config.backend_info.bSupportsDualSourceBlend = true;
  g_Config.backend_info.bSupportsPrimitiveRestart = true;
  g_Config.backend_info.bSupportsOversizedViewports = false;
  g_Config.backend_info.bSupportsGeometryShaders = true;
  g_Config.backend_info.bSupportsComputeShaders = false;
  g_Config.backend_info.bSupports3DVision = true;
  g_Config.backend_info.bSupportsPostProcessing = false;
  g_Config.backend_info.bSupportsPaletteConversion = true;
  g_Config.backend_info.bSupportsClipControl = true;
  g_Config.backend_info.bSupportsDepthClamp = true;
  g_Config.backend_info.bSupportsReversedDepthRange = false;
  g_Config.backend_info.bSupportsLogicOp = true;
  g_Config.backend_info.bSupportsMultithreading = false;
  g_Config.backend_info.bSupportsGPUTextureDecoding = false;
  g_Config.backend_info.bSupportsST3CTextures = false;
  g_Config.backend_info.bSupportsCopyToVram = true;
  g_Config.backend_info.bSupportsBitfield = false;
  g_Config.backend_info.bSupportsDynamicSamplerIndexing = false;
  g_Config.backend_info.bSupportsBPTCTextures = false;
  g_Config.backend_info.bSupportsFramebufferFetch = false;
  g_Config.backend_info.bSupportsBackgroundCompiling = true;

  IDXGIFactory2* factory;
  IDXGIAdapter* ad;
  hr = DX11::PCreateDXGIFactory(__uuidof(IDXGIFactory2), (void**)&factory);
  if (FAILED(hr))
    PanicAlert("Failed to create IDXGIFactory object");

  // adapters
  g_Config.backend_info.Adapters.clear();
  g_Config.backend_info.AAModes.clear();
  while (factory->EnumAdapters((UINT)g_Config.backend_info.Adapters.size(), &ad) !=
         DXGI_ERROR_NOT_FOUND)
  {
    const size_t adapter_index = g_Config.backend_info.Adapters.size();

    DXGI_ADAPTER_DESC desc;
    ad->GetDesc(&desc);

    // TODO: These don't get updated on adapter change, yet
    if (adapter_index == g_Config.iAdapter)
    {
      std::vector<DXGI_SAMPLE_DESC> modes = DX11::D3D::EnumAAModes(ad);
      // First iteration will be 1. This equals no AA.
      for (unsigned int i = 0; i < modes.size(); ++i)
      {
        g_Config.backend_info.AAModes.push_back(modes[i].Count);
      }

      D3D_FEATURE_LEVEL feature_level = D3D::GetFeatureLevel(ad);
      bool shader_model_5_supported = feature_level >= D3D_FEATURE_LEVEL_11_0;
      g_Config.backend_info.MaxTextureSize = D3D::GetMaxTextureSize(feature_level);

      // Requires the earlydepthstencil attribute (only available in shader model 5)
      g_Config.backend_info.bSupportsEarlyZ = shader_model_5_supported;

      // Requires full UAV functionality (only available in shader model 5)
      g_Config.backend_info.bSupportsBBox =
          g_Config.backend_info.bSupportsFragmentStoresAndAtomics = shader_model_5_supported;

      // Requires the instance attribute (only available in shader model 5)
      g_Config.backend_info.bSupportsGSInstancing = shader_model_5_supported;

      // Sample shading requires shader model 5
      g_Config.backend_info.bSupportsSSAA = shader_model_5_supported;
    }
    g_Config.backend_info.Adapters.push_back(UTF16ToUTF8(desc.Description));
    ad->Release();
  }
  factory->Release();

  DX11::D3D::UnloadDXGI();
  DX11::D3D::UnloadD3D();
}

bool VideoBackend::Initialize(const WindowSystemInfo& wsi)
{
<<<<<<< HEAD
  s_create_device = (D3D::device == nullptr);
  if (s_create_device && (window_handle == nullptr))
    return false;

  InitBackendInfo();
  InitializeShared();

  if (s_create_device && FAILED(D3D::Create(reinterpret_cast<HWND>(window_handle))))
=======
  InitializeShared();

  if (FAILED(D3D::Create(reinterpret_cast<HWND>(wsi.render_surface))))
>>>>>>> 2dcd058f
  {
    PanicAlert("Failed to create D3D device.");
    return false;
  }

  int backbuffer_width = 1, backbuffer_height = 1;
  if (D3D::swapchain)
  {
    DXGI_SWAP_CHAIN_DESC1 desc = {};
    D3D::swapchain->GetDesc1(&desc);
    backbuffer_width = std::max(desc.Width, 1u);
    backbuffer_height = std::max(desc.Height, 1u);
  }

  // internal interfaces
  g_renderer = std::make_unique<Renderer>(backbuffer_width, backbuffer_height);
  g_shader_cache = std::make_unique<VideoCommon::ShaderCache>();
  g_texture_cache = std::make_unique<TextureCache>();
  g_vertex_manager = std::make_unique<VertexManager>();
  g_perf_query = std::make_unique<PerfQuery>();

  VertexShaderCache::Init();
  PixelShaderCache::Init();
  GeometryShaderCache::Init();
  if (!g_shader_cache->Initialize())
    return false;

  D3D::InitUtils();
  BBox::Init();

  return g_renderer->Initialize();
}

void VideoBackend::Shutdown()
{
  g_shader_cache->Shutdown();
  g_renderer->Shutdown();

  D3D::ShutdownUtils();
  PixelShaderCache::Shutdown();
  VertexShaderCache::Shutdown();
  GeometryShaderCache::Shutdown();
  BBox::Shutdown();

  g_perf_query.reset();
  g_vertex_manager.reset();
  g_texture_cache.reset();
  g_shader_cache.reset();
  g_renderer.reset();

  ShutdownShared();

  if (s_create_device)
    D3D::Close();
}
}  // namespace DX11<|MERGE_RESOLUTION|>--- conflicted
+++ resolved
@@ -131,20 +131,13 @@
 
 bool VideoBackend::Initialize(const WindowSystemInfo& wsi)
 {
-<<<<<<< HEAD
   s_create_device = (D3D::device == nullptr);
-  if (s_create_device && (window_handle == nullptr))
+  if (s_create_device && (wsi.render_surface == nullptr))
     return false;
 
-  InitBackendInfo();
   InitializeShared();
 
-  if (s_create_device && FAILED(D3D::Create(reinterpret_cast<HWND>(window_handle))))
-=======
-  InitializeShared();
-
-  if (FAILED(D3D::Create(reinterpret_cast<HWND>(wsi.render_surface))))
->>>>>>> 2dcd058f
+  if (s_create_device && FAILED(D3D::Create(reinterpret_cast<HWND>(wsi.render_surface))))
   {
     PanicAlert("Failed to create D3D device.");
     return false;
